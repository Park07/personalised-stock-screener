--- conflicted
+++ resolved
@@ -1,12 +1,9 @@
-<<<<<<< HEAD
 
 import json
 import requests
 import logging
 from tabulate import tabulate
 from colorama import Fore, Style, init
-=======
->>>>>>> 0bb05448
 from config import FMP_API_KEY
 import base64
 from functools import lru_cache
