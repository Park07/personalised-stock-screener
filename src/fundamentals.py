--- conflicted
+++ resolved
@@ -1,7 +1,4 @@
-<<<<<<< HEAD
 from config import FMP_API_KEY
-=======
->>>>>>> 511463c9
 import base64
 from functools import lru_cache
 import io
@@ -10,10 +7,7 @@
 from colorama import Fore, Style, init
 import matplotlib.pyplot as plt
 import pandas as pd
-<<<<<<< HEAD
 import math
-=======
->>>>>>> 511463c9
 import traceback
 from matplotlib.patches import Wedge
 import plotly.graph_objects as go
@@ -21,7 +15,6 @@
 import requests
 from tabulate import tabulate
 import yfinance as yf
-<<<<<<< HEAD
 import functools
 import time
 import threading
@@ -29,10 +22,6 @@
 SECTOR_PE_CACHE = {}
 SECTOR_PE_CACHE_TIMESTAMP = {}
 CACHE_EXPIRY = 24 * 60 * 60
-=======
-
-from config import FMP_API_KEY
->>>>>>> 511463c9
 
 
 BASE_URL = "https://financialmodelingprep.com/api/v3/"
@@ -40,7 +29,6 @@
 WIKI_SP500_URL = "https://en.wikipedia.org/wiki/List_of_S%26P_500_companies"
 
 # Enhanced API calling functions with debugging and fallbacks
-<<<<<<< HEAD
 
 # redis for faster caching this only a backup but real deployment actually fetches from live data
 # updated 21/04/2025 => just an emergency fallback
@@ -82,22 +70,12 @@
 
 # Singleton Redis client
 _redis_client = None
-=======
->>>>>>> 511463c9
 
 
 def fetch_data_with_fallback(ticker, endpoint_types, error_message):
     """
     Try multiple endpoint types and return the first successful result.
 
-<<<<<<< HEAD
-=======
-    Args:
-        ticker: The stock ticker symbol
-        endpoint_types: List of tuples (endpoint, is_ttm) to try in order
-        error_message: Error message to display if all endpoints fail
-
->>>>>>> 511463c9
     Returns:
         The first successful API response or default {}
     """
@@ -119,21 +97,14 @@
                 data = response.json()
                 return data[0]
         except Exception as e:
-<<<<<<< HEAD
             print(f"Error with {endpoint}" +
-=======
-            print(f"DEBUG: Error with {endpoint}" +
->>>>>>> 511463c9
                   ("-ttm" if is_ttm else "") + f": {e}")
     # If we get here, all endpoints failed
     print(f"WARNING: {error_message}: All endpoints failed")
     return {}
 
 
-<<<<<<< HEAD
 @lru_cache(maxsize=128)
-=======
->>>>>>> 511463c9
 def get_ratios(ticker):
     """Get financial ratios with fallback from TTM to annual"""
     endpoint_types = [
@@ -144,10 +115,7 @@
         ticker, endpoint_types, "Error fetching ratios data")
 
 
-<<<<<<< HEAD
 @lru_cache(maxsize=128)
-=======
->>>>>>> 511463c9
 def get_key_metrics(ticker):
     """Get key metrics with fallback from TTM to annual"""
     endpoint_types = [
@@ -160,13 +128,11 @@
         "Error fetching key metrics data")
 
 
-<<<<<<< HEAD
 @lru_cache(maxsize=128)
 def get_growth(ticker):
     """Gets REAL financial growth data from API with enhanced logging."""
     # Using annual financial-growth endpoint, limit=1 gets the latest year
-    url = f"{
-        BASE_URL}financial-growth/{ticker}?period=annual&limit=1&apikey={FMP_API_KEY}"
+    url = f"{BASE_URL}financial-growth/{ticker}?period=annual&limit=1&apikey={FMP_API_KEY}"
     default_return = {'revenue_growth': None, 'earnings_growth': None}
     response = None  # Define response here to access it in except block
 
@@ -306,35 +272,12 @@
         if response.status_code != 200:
             print(f"   → body: {response.text!r}")
             response.raise_for_status()
-=======
-def get_growth(ticker):
-    """Get financial growth data"""
-    endpoint_types = [
-        ("financial-growth", False)  # Only annual makes sense for growth
-    ]
-    return fetch_data_with_fallback(
-        ticker, endpoint_types, "Error fetching growth data")
-
-
-def get_profile(ticker):
-    """Get company profile"""
-    try:
-        url = f"{BASE_URL}profile/{ticker}?apikey={FMP_API_KEY}"
-        response = requests.get(url)
-        if response.status_code != 200:
-            raise requests.exceptions.HTTPError(
-                f"{response.status_code} {response.reason}")
->>>>>>> 511463c9
         data = response.json()
         if not data:
             raise ValueError("Empty response returned for profile")
         return data[0]
     except Exception as e:
-<<<<<<< HEAD
         print(f"⚠️ WARNING: Error fetching profile data for {ticker}: {e}")
-=======
-        print(f"WARNING: Error fetching profile data: {e}")
->>>>>>> 511463c9
         return {}
 
 
@@ -377,21 +320,12 @@
     mapped_sector = sector_mapping.get(fmp_sector)
     return mapped_sector or fmp_sector
 
-<<<<<<< HEAD
 
 def get_key_metrics_summary(ticker: str) -> dict:
     """
     Get key metrics
 
     """
-=======
-
-def get_key_metrics_summary(ticker: str) -> dict:
-    """
-    Get key metrics
-
-    """
->>>>>>> 511463c9
     # Get ratios data - try both TTM and annual
     ratios_data = get_ratios(ticker)
     # Try different field name conventions
@@ -423,11 +357,7 @@
     sector_pe = None
     if sector:
         try:
-<<<<<<< HEAD
             sector_pe = get_sector_pe_redis(sector)
-=======
-            sector_pe = yahoo_sector_pe(sector)
->>>>>>> 511463c9
             print(f"info success")
         except Exception as e:
             print(f"WARNING: Couldn't fetch sector PE: {e}")
@@ -460,17 +390,12 @@
             gics_col = col
             break
     if not gics_col:
-<<<<<<< HEAD
-=======
-        # debugging
->>>>>>> 511463c9
         gics_col = first_table.columns[1]
     # Create DataFrame with normalised column names
     df = tables[0][["Symbol", gics_col]]
     df.columns = ["ticker", "sector"]
     # Normalise sector names by stripping whitespace
     df["sector"] = df["sector"].str.strip()
-<<<<<<< HEAD
     return df
 
 
@@ -910,180 +835,6 @@
     # Create the gauge figure
     fig = go.Figure()
 
-=======
-    # Debug: Print unique sectors found
-    return df
-
-
-def yahoo_sector_pe(sector: str) -> float | None:
-    # Market‑cap‑weighted trailing‑12‑month P/E for all S&P‑500 stocks in
-    # `sector`.
-    df = _sp500_companies()
-    tickers = df.loc[df["sector"] == sector, "ticker"].tolist()
-    if not tickers:
-        raise ValueError(f"No S&P‑500 tickers found for sector '{sector}'")
-
-    records = []
-    for tkr in tickers:
-        info = yf.Ticker(tkr).info
-        mc = info.get("marketCap")
-        eps = info.get("trailingEps")
-        sh = info.get("sharesOutstanding")
-        if mc and eps and sh and eps != 0:
-            net_income = eps * sh         # EPS * shares = trailing NI
-            records.append({"mc": mc, "ni": net_income})
-
-    if not records:
-        return None
-    sector_mc = sum(r["mc"] for r in records)
-    sector_ni = sum(r["ni"] for r in records)
-    return sector_mc / sector_ni if sector_ni else None
-
-
-# fetch sector P/E instead of sector P/E
-def get_sector_pe(sector, annual_date, exchange="NYSE"):
-    url = (
-        f"{BASE_URL_V4}sector_price_earning_ratio?"
-        f"date={annual_date}&exchange={exchange}&apikey={FMP_API_KEY}"
-    )
-    response = requests.get(url)
-    response.raise_for_status()
-    sector_list = response.json()
-    for item in sector_list:
-        if item.get("sector") == sector:
-            return float(item.get("pe"))
-    return None
-
-# using dcf to calculating the intrinsic value:
-
-
-def get_fmp_valuation_data(ticker):
-    """Get valuation data from Financial Modeling Prep API"""
-    print(f"INFO: Fetching valuation data for {ticker} from FMP")
-    try:
-        # Fetch DCF valuation data
-        dcf_url = (
-            f"{BASE_URL}discounted-cash-flow/{ticker}"
-            f"?apikey={FMP_API_KEY}"
-        )
-        dcf_response = requests.get(dcf_url, timeout=15)
-        dcf_data = dcf_response.json()
-        # Get company profile data
-        company_url = f"{BASE_URL}profile/{ticker}?apikey={FMP_API_KEY}"
-        company_response = requests.get(company_url, timeout=10)
-        company_data = company_response.json()
-        # Extract and combine all valuation data
-        valuation_data = {
-            'ticker': ticker,
-            'company_name': ticker,
-            'current_price': 0,
-            'fair_value': 0,
-            'date': '',
-            'market_cap': 0
-        }
-        # Extract DCF valuation data
-        if dcf_data and len(dcf_data) > 0:
-            valuation_data['fair_value'] = dcf_data[0].get('dcf', 0)
-            valuation_data['date'] = dcf_data[0].get('date', '')
-            valuation_data['current_price'] = dcf_data[0].get('price', 0)
-        # Extract company profile data
-        if company_data and len(company_data) > 0:
-            valuation_data['company_name'] = company_data[0].get(
-                'companyName', ticker)
-            # Use company price as current price if DCF price not available
-            if valuation_data['current_price'] == 0:
-                valuation_data['current_price'] = company_data[0].get(
-                    'price', 0)
-            valuation_data['market_cap'] = company_data[0].get('mktCap', 0)
-        print(f"INFO: Successfully retrieved valuation data for {ticker}")
-        return valuation_data
-    except Exception as e:
-        print(f"ERROR: Failed to fetch FMP valuation data: {e}")
-        return None
-
-
-def generate_pe_gauge_plotly(
-        company_pe,
-        market_pe,
-        company_name="Company",
-        dark_theme=True):
-    # Handle None or invalid values
-    if company_pe is None or not isinstance(
-            company_pe, (int, float)) or company_pe <= 0:
-        company_pe = 0.1
-    if market_pe is None or not isinstance(
-            market_pe, (int, float)) or market_pe <= 0:
-        market_pe = 0.1
-
-    # Set colors based on theme
-    if dark_theme:
-        bg_color = '#1a1a2e'
-        text_color = 'white'
-        paper_bgcolor = '#1a1a2e'
-        plot_bgcolor = '#1a1a2e'
-        company_color = '#3498db'  # Blue for company
-        market_color = '#2ecc71'   # Green for market
-    else:
-        bg_color = '#ffffff'
-        text_color = 'black'
-        paper_bgcolor = '#ffffff'
-        plot_bgcolor = '#f8f9fa'
-        company_color = '#2980b9'  # Darker blue for company
-        market_color = '#27ae60'   # Darker green for market
-
-    # Determine gauge range
-    max_pe = max(company_pe, market_pe)
-    # Round to nearest 10, at least 60
-    gauge_max = max(60, round(max_pe * 1.2, -1))
-
-    # Create gauge steps
-    steps = []
-
-    # Define color steps based on PE ranges
-    if gauge_max <= 60:
-        steps = [
-            {'range': [0, 10], 'color': '#4dab6d'},     # Green
-            {'range': [10, 20], 'color': '#72c66e'},    # Light green
-            {'range': [20, 30], 'color': '#c1da64'},    # Yellow-green
-            {'range': [30, 40], 'color': '#f6ee54'},    # Yellow
-            {'range': [40, 50], 'color': '#fabd57'},    # Orange
-            {'range': [50, 60], 'color': '#ee4d55'}     # Red
-        ]
-        # Filter steps based on gauge_max
-        steps = [step for step in steps if step['range'][0] < gauge_max]
-        # Adjust the last step to match gauge_max
-        if steps:
-            steps[-1]['range'][1] = gauge_max
-    else:
-        # For higher PE values, create proportional steps
-        step_size = gauge_max // 6
-        colors = [
-            '#4dab6d',
-            '#72c66e',
-            '#c1da64',
-            '#f6ee54',
-            '#fabd57',
-            '#ee4d55']
-        texts = [
-            'Undervalued',
-            'Fair Value',
-            'Growth',
-            'Premium',
-            'Expensive',
-            'Very Expensive']
-
-        for i in range(6):
-            start = i * step_size
-            end = (i + 1) * step_size if i < 5 else gauge_max
-            steps.append({
-                'range': [start, end],
-                'color': colors[i]
-            })
-
-    # Create the gauge figure
-    fig = go.Figure()
-
->>>>>>> 511463c9
     # Add the company PE gauge
     fig.add_trace(
         go.Indicator(
@@ -1143,12 +894,6 @@
 
     return img_str
 
-<<<<<<< HEAD
-=======
-# Add this to your Flask routes
-
-
->>>>>>> 511463c9
 def generate_pe_plotly_endpoint(ticker, pe_ratio, sector_pe, dark_theme=True):
     """Generate PE gauge chart using Plotly for a given ticker"""
     try:
@@ -1168,7 +913,6 @@
     except Exception as e:
         print(f"ERROR: Failed to generate Plotly PE chart: {str(e)}")
         print(traceback.format_exc())
-<<<<<<< HEAD
         return None
 
 
@@ -1235,6 +979,4 @@
     except Exception as e:
         # Catch any other unexpected errors during parsing or processing
         print(f"ERROR: Unexpected error fetching latest price for {ticker_upper}: {e}")
-=======
->>>>>>> 511463c9
         return None