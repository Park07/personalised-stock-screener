import base64
import contextlib
from datetime import datetime
import io
import os
import json
import logging
import traceback
import numpy as np
import math
import matplotlib
import matplotlib.pyplot as plt
import psycopg2
import yfinance as yf
from flask import Flask, request, jsonify, session, send_from_directory, Response
from flask_cors import CORS
from werkzeug.security import generate_password_hash, check_password_hash
from prices import get_indicators, get_prices
from price_pred import get_prediction
from esg import get_esg_indicators
from dcf_valuation import (
    calculate_dcf_valuation,
    generate_enhanced_valuation_chart,
    FAIR_VALUE_DATA,
    get_current_price
)
from fundamentals import (
    get_key_metrics_summary,
<<<<<<< HEAD
    generate_pe_plotly_endpoint,
    warm_sector_pe_cache,
    get_latest_stock_price
)
from fundamentals_historical import generate_yearly_performance_chart, generate_free_cash_flow_chart
from strategy import get_not_advice, get_not_advice_v2
from profiles import InvestmentGoal, RiskTolerance
from company_data import SECTORS
from data_layer.database import get_sqlite_connection
from data_layer.data_access import (
    get_selectable_companies,
    get_metrics_for_comparison,
    get_all_metrics_for_ranking
)
from screener_scoring import calculate_scores
from ranking_engine import rank_companies
from sentiment import get_stock_sentiment

logging.basicConfig(level=logging.DEBUG)
logger = logging.getLogger(__name__)
=======
    generate_pe_plotly_endpoint
)
from fundamentals_historical import generate_yearly_performance_chart, generate_free_cash_flow_chart
from strategy import get_not_advice, get_not_advice_v2

>>>>>>> 511463c9

logging.basicConfig(level=logging.DEBUG)
logger = logging.getLogger(__name__)

app = Flask(__name__, static_folder='../frontend/dist')
<<<<<<< HEAD
warm_sector_pe_cache()
=======
>>>>>>> 511463c9
CORS(app, resources={r"/*": {"origins": "*"}})
app.config['SECRET_KEY'] = 'your_secret_key'
#
db_config = {
    'dbname': 'postgres',
    'user': 'foxtrot',
    'password': 'FiveGuys',
    'host': 'foxtrot-db.cialrzbfckl9.us-east-1.rds.amazonaws.com',
    'port': 5432
}


def get_db_connection():
    conn = psycopg2.connect(**db_config)
    return conn

# @app.route('/')
# def home():
#     return "Hello, Flask!"


@app.route('/', defaults={'path': ''})
@app.route('/<path:path>')
def serve(path):
    if path != "" and os.path.exists(app.static_folder + '/' + path):
        return send_from_directory(app.static_folder, path)
    return send_from_directory(app.static_folder, 'index.html')
# Register


@app.route('/register', methods=['POST'])
def register():
    data = request.get_json(force=True)
    username = data.get('username')
    password = data.get('password')

    if not username or not password:
        return jsonify({'error': 'Username/Password required'}), 400

    conn = get_db_connection()
    cur = conn.cursor()

    try:
        cur.execute("SELECT * FROM users WHERE username = %s;", [username])
        if cur.fetchone():
            return jsonify({'error': 'Username already exists'}), 400

        hashed_password = generate_password_hash(password)
        cur.execute(
            "INSERT INTO users (username, password) VALUES (%s, %s);",
            (username, hashed_password)
        )
        conn.commit()
        return jsonify({'message': 'User registered successfully'}), 201

    except Exception as e:
        print(traceback.format_exc())
        return jsonify({'error': str(e)}), 500

    finally:
        cur.close()
        conn.close()

# Login


@app.route('/login', methods=['POST'])
def login():
    data = request.get_json(force=True)
    username = data.get("username")
    password = data.get("password")

    if not username or not password:
        logging.info("Loggin not successful")
        return jsonify({'message': 'User logging not successful'}), 400
    conn = get_db_connection()
    cur = conn.cursor()

    try:
        cur.execute("SELECT * FROM users WHERE username = %s;", [username])
        user = cur.fetchone()

        if not user or not check_password_hash(user[2], password):
            return jsonify({'error': 'Invalid username or password'}), 401

        session['user_id'] = user[0]
        logging.info("Logged in successfully")
        return jsonify({
            'message': f"User '{username}' logged in successfully.",
            'token': user[0]
        })

    except Exception as e:
        return jsonify({'error': str(e)}), 500

    finally:
        cur.close()
        conn.close()

# Logout


@app.route('/logout', methods=['POST'])
def logout():
    session.pop('user_id', None)  # Clearing user session
    logging.info("Logged out successfully")
    return jsonify({"message": "Logged out successfully."})

# dev get indicator crypto


@app.route('/indicators_crypto')
def indicators_crypto():
    # crypto tickers, can either be singular or a comma seperated list
    # e.g. BTC/USD or BTC/USD,ETH/USD,DOGE/USD
    arg1 = request.args.get('tickers', type=str)

    # indicaor names, as according to the TA-lib api, can either be
    # singular or a comma seperated list
    # e.g. SMA,EMA,BOOLBANDS
    arg2 = request.args.get('indicators', type=str)

    # time period in days
    # e.g. 30
    arg3 = request.args.get('time_period', type=int, default='5')

    # resolution of the data, minute aggregates, hour aggregrates or
    # day aggregrates
    # e.g. min or hour or day
    arg4 = request.args.get('resolution', type=str, default='min')
    # Optional: aggregate number of the data
    # e.g. if you want a 5 minute interval you would type '5' here.
    arg5 = request.args.get('agg', type=int, default='1')
    try:
        if arg1:
            tickers = list(map(str, arg1.split(',')))
        else:
            return jsonify(
                {"message": "missing arg1, tickers (e.g: BTC/USD or BTC/USD,ETH/USD)"})
        if arg2:
            indicators = list(map(str, arg2.split(',')))
        else:
            return jsonify({"message": "missing arg2, indicators (e.g: SMA)"})
        if arg3:
            period = int(arg3)
        if arg4:
            resolution = str(arg4)
        if arg5:
            agg = int(arg5)
    except Exception as e:
        logging.error(f"Error invalid input parameters: %s", e)
        return jsonify({"message": "invalid inputs."}, 400)

    try:
        res = get_indicators(
            tickers,
            indicators,
            period,
            resolution,
            agg_number=agg)
        res = json.dumps(res, default=str)
        logging.info("Calculating Indicators")
        return jsonify(res)
    except Exception as _:
        logging.error(f"Error calculating indicators: %s", e)
        return jsonify(
            {"message": "something went wrong while getting indicators."}, 400)

# dev get indicator stocks


@app.route('/indicators_stocks')
def indicators_stock():
    # Crypto is also supported but do not mix and match crypto tickers
    # together with stock tickers
    # e.g. AAPL,BTC/USD NOT ALLOWED
    # e.g. BTC/USD,ETH/USD OK

    # stock tickers, can either be singular or a comma seperated list
    # e.g. AAPL or AAPL,MSFT,NVDA,GOOG,AMZN
    arg1 = request.args.get('tickers', type=str)

    # indicaor names, as according to the TA-lib api, can either be
    # singular or a comma seperated list
    # e.g. SMA,EMA,BOOLBANDS
    arg2 = request.args.get('indicators', type=str)

    # time period in days
    # e.g. 30
    arg3 = request.args.get('time_period', type=int, default='5')

    # resolution of the data, minute aggregates, hour aggregrates or
    # day aggregrates
    # e.g. min or hour or day
    arg4 = request.args.get('resolution', type=str, default='min')

    # Optional: aggregate number of the data
    # e.g. if you want a 5 minute interval you would type '5' here.
    arg5 = request.args.get('agg', type=int, default='1')

    try:
        if arg1:
            tickers = list(map(str, arg1.split(',')))
        else:
            return jsonify({"message": "missing arg1, tickers (e.g: AAPL)"})
        if arg2:
            indicators = list(map(str, arg2.split(',')))
        else:
            return jsonify({"message": "missing arg2, indicators (e.g: SMA)"})
        if arg3:
            period = int(arg3)
        if arg4:
            resolution = str(arg4)
        if arg5:
            agg = int(arg5)
    except Exception as e:

        logging.error(f"Error invalid input parameters: %s", e)
        return jsonify({"message": "invalid inputs."}, 400)

    try:
        res = get_indicators(
            tickers,
            indicators,
            period,
            resolution,
            agg_number=agg)
        res = json.dumps(res, default=str)
        logging.info("Calculating Indicators")
        return jsonify(res)
    except Exception as _:
        logging.error(f"Error calculating indicators: %s", e)
        return jsonify(
            {"message": "something went wrong while getting indicators."}, 400)

# get esg indicators


@app.route('/indicators_esg')
def indicators_esg():
    try:
        # stock tickers, can either be singular or a comma seperated list
        # e.g. AAPL or AAPL,MSFT,NVDA,GOOG,AMZN
        arg1 = request.args.get('tickers', type=str)
        if arg1:
            tickers = list(map(str, arg1.split(',')))
        else:
            return jsonify({"message": "missing arg1, tickers (e.g: AAPL)"})

        res = get_esg_indicators(tickers)
        res = json.dumps(res, default=str)
        logging.info("Getting ESG data")
        return jsonify(res)
    except Exception as e:
        logging.error(f"Error getting esg indicators: %s", e)
        return jsonify(
            {"message": "something went wrong while getting ESG data."}, 400)

# get prices without indicators


@app.route("/get_prices")
def fetch_prices():
    # stock tickers, can either be singular or a comma seperated list
    # e.g. AAPL or AAPL,MSFT,NVDA,GOOG,AMZN
    # crypto tickers work too,
    # e.g. ETH/USD or BTC/USD,ETH/USD,DOGE/USD
    # keep in mind not to mix crypto tickers with stock tickers
    arg1 = request.args.get('tickers', type=str)
    # resolution, type String: min hour day
    arg2 = request.args.get('resolution', type=str, default='hour')
    # starting date in iso format 'YYYY-MM-DD'
    arg3 = request.args.get('start_date', type=str, default='2025-01-5')
    # ending date in iso format 'YYYY-MM-DD'
    arg4 = request.args.get('end_date', type=str, default='2025-01-20')
    if arg1:
        tickers = list(map(str, arg1.split(',')))
    else:
        return jsonify({"message": "missing arg1, tickers (e.g: AAPL)"})
    res = get_prices(tickers, arg2, start_date=arg3, end_date=arg4)
    logging.info("Get prices success")
    return jsonify(res)

# get analysis


@app.route("/get_analysis_v1")
def analysis_v1():
    res = get_not_advice()
    res = json.dumps(res, default=str)

    logging.info("Get analysis success")
    return jsonify(res)

# get analysis version 2


@app.route("/get_analysis_v2")
def analysis_v2():
    try:
        # stock tickers, can either be singular or a comma seperated list
        # e.g. AAPL or AAPL,MSFT,NVDA,GOOG,AMZN
        # crypto tickers work too,
        # e.g. ETH/USD or BTC/USD,ETH/USD,DOGE/USD
        # keep in mind not to mix crypto tickers with stock tickers
        arg1 = request.args.get('tickers', type=str)
        # time at which the data updates, minutely hourly or daily
        # note that minutely updates only support crypto at the moment
        arg2 = request.args.get('resolution', type=str, default='hour')

        if arg1:
            tickers = list(map(str, arg1.split(',')))
        else:
            return jsonify({"message": "missing arg1, tickers (e.g: AAPL)"})
        if arg2:
            resolution = str(arg2)
    except Exception as e:
        logging.error(f"Error invalid input parameters: %s", e)
        return jsonify({"message": "invalid inputs."}, 400)

    res = get_not_advice_v2(tickers, resolution)
    logging.info("Get Analysis Sucess")
    return jsonify(res)

<<<<<<< HEAD
=======
@app.route("/price_pred")
def analysis_v3():
    try:
        # stock tickers NO CSV
        # e.g. AAPL
        # crypto tickers work too,
        # e.g. ETH/USD
        arg1 = request.args.get('tickers', type=str)
        # time at which the data updates, minutely hourly or daily
        # note that minutely updates only support crypto at the moment
        arg2 = request.args.get('resolution', type=str, default='hour')

        if arg1:
            ticker = str(arg1)
        else:
            return jsonify({"message": "missing arg1, tickers (e.g: AAPL)"})
        if arg2:
            resolution = str(arg2)
    except Exception as e:
        logging.error(f"Error invalid input parameters: %s", e)
        return jsonify({"message": "invalid inputs."}, 400)

    res = get_prediction(ticker, resolution)
    logging.info("Get price pred Sucess")
    return jsonify(res)

>>>>>>> 511463c9

@app.route("/fundamentals/key_metrics")
def fundamentals_valuation():
    ticker = request.args.get('ticker', type=str)
    if not ticker:
        return jsonify({"error": "Missing ticker parameter"}), 400
    try:
        # handles outputs for essential metrics
        result = get_key_metrics_summary(ticker)
        print(f"INFO: Returning result for {ticker}: {json.dumps(result)}")
        return jsonify(result)
    except Exception as e:
        print(f"ERROR: Exception in fundamentals_valuation: {str(e)}")
        print(traceback.format_exc())
        return jsonify({"error": f"An error occurred: {str(e)}"}), 500


<<<<<<< HEAD
@app.route('/api/sectors', methods=['GET'])
def api_get_sectors():
    """Returns the list of available sectors keys."""
    try:
        sector_list = list(SECTORS.keys())
        return jsonify(sorted(sector_list))
    except Exception as e:
        logging.exception("Error fetching sectors")
        return jsonify({"error": "Could not retrieve sectors"}), 500



@app.route('/api/compare', methods=['GET'])
def api_compare_companies_cached():
    tickers_str = request.args.get('tickers')
    if not tickers_str:
        return jsonify({"error": "Ticker symbols are required"}), 400

    ticker_list = [t.strip().upper()
                   for t in tickers_str.split(',') if t.strip()]
    if not ticker_list or len(ticker_list) > 15:
        return jsonify({"error": "Invalid/too many tickers"}), 400

    try:
        # 1. Fetch stored metrics for the selected tickers from SQLite Cache
        comparison_metrics = get_metrics_for_comparison(
            ticker_list)  # from data_access.py
        if not comparison_metrics:
            return jsonify({"error": "No data for tickers"}), 404

        # 2. Format data into the structure needed by Plotly.js
        plotly_data = format_comparison_data_for_plotly(comparison_metrics)

        return jsonify(plotly_data)

    except Exception as e:
        logging.exception("Error in /api/compare endpoint")
        return jsonify({"error": "Failed to generate comparison data"}), 500


@app.route('/api/rank', methods=['GET'])
def rank_companies():
    goal = request.args.get('goal', 'value')
    risk = request.args.get('risk', 'moderate')
    sector = request.args.get('sector')

    # Fetch company data from database
    companies = get_all_metrics_for_ranking(sector)

    # Calculate scores for each company based on goal and risk
    for company in companies:
        scores = calculate_scores(company, goal=goal, risk=risk)
        company.update(scores)

    # Sort by overall score
    ranked_companies = sorted(
        companies, key=lambda x: x.get(
            'overall_score', 0), reverse=True)

    # Return top companies
    return jsonify({"companies": ranked_companies[:20]})
=======
@app.route("/fundamentals/pe_chart")
def pe_ratio_chart():
    ticker = request.args.get('ticker', type=str)
    if not ticker:
        return jsonify({"error": "Missing ticker parameter"}), 400

    try:
        # Get theme parameter (defaulting to dark)
        dark_theme = request.args.get('theme', 'dark').lower() == 'dark'
        theme = 'dark' if dark_theme else 'light'
        print(f"INFO: Using {theme} theme for PE chart")

        # Get chart type (matplotlib or plotly)
        chart_type = request.args.get('type', 'plotly').lower()

        # Get response format
        response_format = request.args.get('format', 'json').lower()
        print(f"INFO: Requested response format: {response_format}")
        if response_format not in ['json', 'png']:
            return jsonify(
                {'error': 'Format must be either "json" or "png"'}), 400

        # Fetch metrics data
        metrics = get_key_metrics_summary(ticker)
        if not metrics:
            return jsonify({"error": "Could not retrieve metrics data"}), 500

        # Extract PE values
        pe_ratio = metrics.get("pe", 0)
        sector_pe = metrics.get("sector_pe", 0)

        # Special handling for None or NaN values
        if pe_ratio is None or np.isnan(pe_ratio):
            pe_ratio = 0
        if sector_pe is None or np.isnan(sector_pe):
            sector_pe = 0
        print(
            f"INFO: Generating PE chart for {ticker} "
            f"(PE: {pe_ratio}, Sector PE: {sector_pe})"
        )
        # Generate the gauge chart based on requested type
        if chart_type == 'plotly':
            img_str = generate_pe_plotly_endpoint(
                ticker, pe_ratio, sector_pe, dark_theme)
            if not img_str:
                return jsonify(
                    {"error": "Failed to generate plotly PE chart"}), 500
        else:
            # Default to matplotlib if not plotly
            # Assuming a default implementation if plotly fails
            return jsonify(
                {"error": "Matplotlib chart generation not implemented"}), 501

        # Return based on requested format
        if response_format == 'json':
            print("INFO: Returning JSON response with PE chart")
            return jsonify({
                'ticker': ticker,
                'pe_ratio': pe_ratio,
                'sector_pe': sector_pe,
                'chart': img_str,
                'chart_type': chart_type
            })

        # Return PNG image directly
        try:
            print("INFO: Creating PNG response")
            img_data = base64.b64decode(img_str)
            response = Response(
                img_data,
                mimetype='image/png',
                headers={
                    'Content-Disposition': f'inline; filename={ticker}_pe_chart.png',
                    'Cache-Control': 'no-cache'})
            return response
        except Exception as e:
            return jsonify({'error': f'Failed to generate PNG: {str(e)}'}), 500

    except Exception as e:
        print(f"ERROR: Exception in pe_ratio_chart: {str(e)}")
        print(traceback.format_exc())
        return jsonify({"error": f"An error occurred: {str(e)}"}), 500
>>>>>>> 511463c9


@app.route('/fundamentals/calculate_dcf', methods=['GET'])
def calculate_dcf_endpoint():
    """Calculate DCF valuation for a ticker using manual calculation"""
    ticker = request.args.get('ticker', '')
    if not ticker:
        return jsonify({'error': 'Ticker parameter is required'}), 400

    # Calculate DCF valuation
    dcf_result = calculate_dcf_valuation(ticker)
    if not dcf_result:
        return jsonify(
            {'error': f'Failed to calculate DCF valuation for {ticker}'}), 500

    # Return JSON response with detailed calculation
    return jsonify({
        'ticker': dcf_result['ticker'],
        'company_name': dcf_result['company_name'],
        'current_price': dcf_result['current_price'],
        'fair_value': dcf_result['fair_value'],
        'potential': dcf_result['potential'],
        'valuation_status': dcf_result['valuation_status'],
        'market_cap': dcf_result['market_cap'],
        'discount_rate': dcf_result['wacc'],
        'growth_rate': dcf_result['historical_growth_rate'],
        'terminal_growth_rate': dcf_result['terminal_growth_rate'],
        'calculation_date': dcf_result['calculation_date']
    })


<<<<<<< HEAD
# Helper function to create PNG response
def create_png_response(base64_str, filename="chart.png"):
    """Decodes base64 string and returns a Flask PNG Response."""
    try:
        img_data = base64.b64decode(base64_str)
        response = Response(
            img_data,
            mimetype='image/png',
            headers={
                'Content-Disposition': f'inline; filename={filename}',
                # Prevent browser caching if data changes daily
                'Cache-Control': 'no-cache, no-store, must-revalidate'
            }
        )
        return response
    except Exception as e:
        logging.error(f"Failed to create PNG response for {filename}: {str(e)}")
        # Return None or raise to indicate failure
        return None

# --- Modified PE Chart Route ---


@app.route("/fundamentals/pe_chart")
def pe_ratio_chart():
    ticker = request.args.get('ticker', type=str)
    if not ticker:
        return jsonify({"error": "Missing ticker parameter"}), 400

    try:
        dark_theme = request.args.get('theme', 'dark').lower() == 'dark'
        theme_str = 'dark' if dark_theme else 'light'
        # *** Default format is now 'png' ***
        response_format = request.args.get('format', 'png').lower()
        logging.info(f"PE Chart request for {ticker} (Theme: {
                     theme_str}, Format: {response_format})")

        if response_format not in ['json', 'png']:
            return jsonify(
                {'error': 'Format must be either "json" or "png"'}), 400

        # --- Calculation/Generation (will be replaced by cache lookup later) ---
        metrics = get_key_metrics_summary(ticker)  # Fetch metrics
        if not metrics:
            return jsonify({"error": "Could not retrieve metrics"}), 500

        pe_ratio = metrics.get("pe", 0)
        sector_pe = metrics.get("sector_pe", 0)
        # Handle None/NaN robustly
        pe_ratio = 0 if pe_ratio is None or np.isnan(
            pe_ratio) else float(pe_ratio)
        sector_pe = 0 if sector_pe is None or np.isnan(
            sector_pe) else float(sector_pe)

        # Assuming this generates and returns a Base64 string
        img_b64_str = generate_pe_plotly_endpoint(
            ticker, pe_ratio, sector_pe, dark_theme)
        if not img_b64_str:
            return jsonify({"error": "Failed to generate PE chart"}), 500
        # --- End Calculation ---

        # --- Return Response ---
        if response_format == 'json':
            logging.info("Returning JSON response with PE chart")
            return jsonify({
                'ticker': ticker, 'pe_ratio': pe_ratio, 'sector_pe': sector_pe,
                'chart': img_b64_str, 'chart_type': 'plotly'  # Assuming plotly
            })
        else:  # Default is PNG
            logging.info("Creating PNG response for PE chart")
            png_response = create_png_response(
                img_b64_str, f'{ticker}_pe_chart.png')
            if png_response:
                return png_response
            else:
                return jsonify(
                    {'error': 'Failed to generate PNG from base64 data'}), 500

    except Exception as e:
        logging.error(f"ERROR in pe_ratio_chart for {ticker}: {str(e)}\n{traceback.format_exc()}")
        return jsonify(
            {"error": "An internal error occurred generating PE chart."}), 500

# --- Modified Enhanced Valuation Chart Route ---


@app.route('/fundamentals/enhanced_valuation_chart', methods=['GET'])
def enhanced_valuation_chart():
    ticker = request.args.get('ticker', '')
    if not ticker:
        return jsonify({'error': 'Ticker parameter is required'}), 400

    try:
        dark_theme = request.args.get('theme', 'dark').lower() == 'dark'
        theme_str = 'dark' if dark_theme else 'light'
        # *** Default format is now 'png' ***
        response_format = request.args.get('format', 'png').lower()
        logging.info(f"Enhanced Valuation Chart request for {ticker} (Theme: {theme_str}, Format: {response_format})")

        if response_format not in ['json', 'png']:
            return jsonify(
                {'error': 'Format must be either "json" or "png"'}), 400

        # --- Calculation/Generation (will be replaced by cache lookup later) ---
        # Assuming this generates and returns a Base64 string
        img_b64_str = generate_enhanced_valuation_chart(ticker, dark_theme)
        if not img_b64_str:
            return jsonify(
                {'error': 'Failed to generate valuation chart'}), 500
        # --- End Calculation ---

        # --- Return Response ---
        if response_format == 'json':
            logging.info(
                "Returning JSON response with Enhanced Valuation chart")
            # Fetch extra data needed only for JSON response
            current_price, company_name = get_current_price(ticker)
            ticker_upper = ticker.upper()
            fair_value_info = FAIR_VALUE_DATA.get(ticker_upper, {})
            fair_value = fair_value_info.get("fair_value", 0)
            potential = 0
            valuation_status = "Unknown"
            if current_price and fair_value and current_price > 0 and fair_value > 0:
                potential = ((fair_value / current_price) - 1) * 100
                valuation_status = "Undervalued" if potential >= 0 else "Overvalued"

            return jsonify({
                'ticker': ticker_upper, 'company_name': company_name,
                'current_price': current_price, 'fair_value': fair_value,
                'potential': potential, 'valuation_status': valuation_status,
                'chart': img_b64_str
            })
        else:  # Default is PNG
            logging.info("Creating PNG response for Enhanced Valuation chart")
            png_response = create_png_response(
                img_b64_str, f'{ticker}_valuation.png')
            if png_response:
                return png_response
            else:
                return jsonify(
                    {'error': 'Failed to generate PNG from base64 data'}), 500

    except Exception as e:
        logging.error(f"ERROR in enhanced_valuation_chart for {ticker}: {str(e)}\n{traceback.format_exc()}")
        return jsonify(
            {"error": "An internal error occurred generating valuation chart."}), 500


# --- Modified Yearly Performance Chart Route ---
=======
@app.route('/fundamentals/enhanced_valuation_chart', methods=['GET'])
def enhanced_valuation_chart():
    """Generate an enhanced intrinsic value chart with bright colors and company logo"""
    ticker = request.args.get('ticker', '')
    if not ticker:
        return jsonify({'error': 'Ticker parameter is required'}), 400

    # Get theme parameter (defaulting to dark)
    dark_theme = request.args.get('theme', 'dark').lower() == 'dark'
    response_format = request.args.get('format', 'png').lower()

    # Generate the chart
    img_str = generate_enhanced_valuation_chart(ticker, dark_theme)
    if not img_str:
        return jsonify({'error': 'Failed to generate valuation chart'}), 500

    # Get current price and company name for response
    current_price, company_name = get_current_price(ticker)

    # Get fair value and calculate valuation percentage
    ticker = ticker.upper()
    if ticker in FAIR_VALUE_DATA:
        fair_value = FAIR_VALUE_DATA[ticker]["fair_value"]
        if current_price > 0 and fair_value > 0:
            potential = ((fair_value / current_price) - 1) * 100
            valuation_status = "Undervalued" if potential >= 0 else "Overvalued"
        else:
            potential = 0
            valuation_status = "Unknown"
    else:
        fair_value = 0
        potential = 0
        valuation_status = "Unknown"

    # Return response based on requested format
    if response_format == 'json':
        return jsonify({
            'ticker': ticker,
            'company_name': company_name,
            'current_price': current_price,
            'fair_value': fair_value,
            'potential': potential,
            'valuation_status': valuation_status,
            'chart': img_str
        })
    try:
        img_data = base64.b64decode(img_str)
        response = Response(img_data, mimetype='image/png')
        response.headers['Content-Disposition'] = f'inline; filename={ticker}_valuation.png'
        response.headers['Cache-Control'] = 'no-cache, no-store, must-revalidate'
        return response
    except Exception as e:
        return jsonify({'error': f'Failed to generate PNG: {str(e)}'}), 500


# pylint: disable=pointless-string-statement
'''

@app.route("/fundamentals/custom_analysis")
def custom_analysis():
    ticker = request.args.get('ticker', type=str)
    risk_tolerance = request.args.get('risk_tolerance', type=str)
    investment_goal = request.args.get('investment_goal', type=str)
    format_type = request.args.get('format', 'json')

    # Validate parameters
    if not ticker:
        return jsonify({"error": "Missing ticker parameter"}), 400
    if not risk_tolerance or risk_tolerance not in [
            "Conservative", "Moderate", "Aggressive"]:
        return jsonify({"error": "Invalid risk_tolerance parameter"}), 400
    if not investment_goal or investment_goal not in [
            "Income", "Balanced", "Growth"]:
        return jsonify({"error": "Invalid investment_goal parameter"}), 400

    try:
        # Get metrics and importance definitions
        metrics = get_complete_metrics(ticker)
        metrics_importance = define_metrics_importance(
            risk_tolerance, investment_goal)

        # Format response based on requested format
        if format_type == 'json':
            # Return structured JSON data
            result = {
                "company_info": {
                    "name": metrics.get("company_name"),
                    "ticker": ticker,
                    "industry": metrics.get("industry"),
                    "sector": metrics.get("sector"),
                    "market_cap": metrics.get("market_cap")
                },
                "analysis": {
                    "primary_metrics": [],
                    "secondary_metrics": [],
                    "additional_metrics": []
                },
                "preferences": {
                    "risk_tolerance": risk_tolerance,
                    "investment_goal": investment_goal
                }
            }

            # Fill in metrics by importance
            for category in ["primary", "secondary", "additional"]:
                for metric_def in metrics_importance[category]:
                    key = metric_def["key"]
                    metric_value = metrics.get(key)

                    # Format the value for display
                    formatted_value = format_metric_value(key, metric_value)

                    # Add benchmark comparisons where available
                    benchmark = None
                    if key == "pe_ratio" and metrics.get("industry_pe"):
                        benchmark = {
                            "value": metrics.get("industry_pe"),
                            "formatted_value": format_metric_value(
                                "pe_ratio",
                                metrics.get("industry_pe")),
                            "label": "Industry Average"}

                    result["analysis"][f"{category}_metrics"].append({
                        "key": key,
                        "label": metric_def["label"],
                        "value": metric_value,
                        "formatted_value": formatted_value,
                        "description": metric_def["description"],
                        "benchmark": benchmark,
                        "importance": category
                    })

            return jsonify(result)

        elif format_type == 'text':
            # Return plain text report
            # ansi_escape = re.compile(r'\\x1B(?:[@-Z\\\\-_]|\\[[0-?]*[ -/]*[@-~])')
            report = generate_preference_analysis_report(
                ticker, risk_tolerance, investment_goal)
            clean_report = ansi_escape.sub('', report)
            return clean_report, 200, {'Content-Type': 'text/plain'}

        else:
            return jsonify(
                {"error": "Invalid format parameter. Use 'json' or 'text'"}), 400

    except Exception as e:
        app.logger.error(f"Error in custom_analysis: {str(e)}")
        return jsonify({"error": f"An error occurred: {str(e)}"}), 500

# generating report


@app.route("/reports/generate/<ticker>")
def generate_report(ticker):
    risk_tolerance = request.args.get('risk_tolerance', 'Moderate')
    investment_goal = request.args.get('investment_goal', 'Balanced')

    try:
        # Generate the report
        # ansi_escape = re.compile(r'\\x1B(?:[@-Z\\\\-_]|\\[[0-?]*[ -/]*[@-~])')
        report = generate_preference_analysis_report(
            ticker.upper(), risk_tolerance, investment_goal)
        clean_report = ansi_escape.sub('', report)

        # Return as downloadable file
        filename = f"{ticker}_{risk_tolerance}_{investment_goal}_analysis.txt"
        return Response(
            clean_report,
            mimetype="text/plain",
            headers={"Content-Disposition": f"attachment;filename={filename}"}
        )

    except Exception as e:
        app.logger.error(f"Error generating report for {ticker}: {str(e)}")
        return jsonify({"error": f"An error occurred: {str(e)}"}), 500
'''

# historical graphs for the earnings


>>>>>>> 511463c9
@app.route('/fundamentals_historical/generate_yearly_performance_chart',
           methods=['GET'])
def quarterly_performance_endpoint():
    ticker = request.args.get('ticker')
    if not ticker:
        return jsonify({'error': 'Ticker parameter is required'}), 400

    try:
        quarters = int(request.args.get('quarters', '4'))
        if quarters < 1 or quarters > 12:
            return jsonify({'error': 'Quarters must be between 1 and 12'}), 400
    except ValueError:
        return jsonify({'error': 'Quarters must be a valid integer'}), 400

<<<<<<< HEAD
    try:
        dark_theme = request.args.get('theme', 'dark').lower() == 'dark'
        theme_str = 'dark' if dark_theme else 'light'
        # *** Default format is now 'png' ***
        response_format = request.args.get('format', 'png').lower()
        logging.info(f"Yearly Perf Chart request for {ticker} ({
                     quarters}q, Theme: {theme_str}, Format: {response_format})")

        if response_format not in ['json', 'png']:
            return jsonify(
                {'error': 'Format must be either "json" or "png"'}), 400

        # --- Calculation/Generation (will be replaced by cache lookup later) ---
        # Assuming this generates and returns a Base64 string
        img_b64_str = generate_yearly_performance_chart(
            ticker, quarters, dark_theme)
        if not img_b64_str:
            return jsonify(
                {'error': 'Failed to generate yearly performance chart'}), 500
        # --- End Calculation ---

        # --- Return Response ---
        if response_format == 'json':
            logging.info(
                "Returning JSON response with Yearly Performance chart")
            return jsonify({'ticker': ticker, 'chart': img_b64_str})
        else:  # Default is PNG
            logging.info("Creating PNG response for Yearly Performance chart")
            png_response = create_png_response(
                img_b64_str, f'{ticker}_yearly_perf.png')
            if png_response:
                return png_response
            else:
                return jsonify(
                    {'error': 'Failed to generate PNG from base64 data'}), 500

    except Exception as e:
        logging.error(f"ERROR in quarterly_performance_endpoint for {ticker}: {str(e)}\n{traceback.format_exc()}")
        return jsonify(
            {"error": "An internal error occurred generating yearly performance chart."}), 500


# --- Modified Free Cash Flow Chart Route ---
@app.route('/fundamentals_historical/free_cash_flow_chart', methods=['GET'])
def free_cash_flow_endpoint():
    ticker = request.args.get('ticker')
    if not ticker:
=======
    dark_theme = request.args.get('dark_theme', 'true').lower() == 'true'
    response_format = request.args.get('format', 'json')

    if response_format not in ['json', 'png']:
        return jsonify({'error': 'Format must be either "json" or "png"'}), 400

    # Generate the chart
    img_str = generate_yearly_performance_chart(ticker, quarters, dark_theme)

    if not img_str:
        return jsonify({'error': 'Failed to generate chart'}), 500

    # Return based on requested format
    if response_format == 'json':
        return jsonify({
            'ticker': ticker,
            'chart': img_str
        })
    try:
        print("INFO: Decoding base64 data for PNG response")
        img_data = base64.b64decode(img_str)
        print("INFO: Creating PNG response")
        response = Response(
            img_data,
            mimetype='image/png',
            headers={
                'Content-Disposition': f'inline; filename={ticker}_free_cash_flow.png',
                'Cache-Control': 'no-cache'})
        return response
    except Exception as e:
        return jsonify({'error': f'Failed to generate PNG: {str(e)}'}), 500


@app.route('/fundamentals_historical/free_cash_flow_chart', methods=['GET'])
def free_cash_flow_endpoint():
    """Generate a chart showing free cash flow trend using FMP data."""
    ticker = request.args.get('ticker')
    if not ticker:
        print("ERROR: Missing ticker parameter")
>>>>>>> 511463c9
        return jsonify({'error': 'Ticker parameter is required'}), 400

    try:
        years = int(request.args.get('years', '4'))
        if years < 1 or years > 12:
<<<<<<< HEAD
            return jsonify({'error': 'Years must be between 1 and 12'}), 400
    except ValueError:
        return jsonify({'error': 'Years must be a valid integer'}), 400

    try:
        dark_theme = request.args.get('theme', 'dark').lower() == 'dark'
        theme_str = 'dark' if dark_theme else 'light'
        # *** Default format is now 'png' ***
        response_format = request.args.get('format', 'png').lower()
        logging.info(f"FCF Chart request for {ticker} ({years}y, Theme: {
                     theme_str}, Format: {response_format})")

        if response_format not in ['json', 'png']:
            return jsonify(
                {'error': 'Format must be either "json" or "png"'}), 400

        # --- Calculation/Generation (will be replaced by cache lookup later) ---
        # Assuming this generates and returns a Base64 string
        img_b64_str = generate_free_cash_flow_chart(ticker, years, dark_theme)
        if not img_b64_str:
            return jsonify({'error': 'Failed to generate FCF chart'}), 500
        # --- End Calculation ---

        # --- Return Response ---
        if response_format == 'json':
            logging.info("Returning JSON response with FCF chart")
            return jsonify({'ticker': ticker, 'chart': img_b64_str})
        else:  # Default is PNG
            logging.info("Creating PNG response for FCF chart")
            png_response = create_png_response(
                img_b64_str, f'{ticker}_fcf_chart.png')
            if png_response:
                return png_response
            else:
                return jsonify(
                    {'error': 'Failed to generate PNG from base64 data'}), 500

    except Exception as e:
        logging.error(f"ERROR in free_cash_flow_endpoint for {ticker}: {str(e)}\n{traceback.format_exc()}")
        return jsonify(
            {"error": "An internal error occurred generating FCF chart."}), 500

# External Team's API


=======
            print(f"ERROR: Invalid years parameter: {years}")
            return jsonify({'error': 'Years must be between 1 and 12'}), 400
    except ValueError:
        print(
            f"ERROR: Non-integer years parameter: {request.args.get('years')}")
        return jsonify({'error': 'Years must be a valid integer'}), 400

    # Get theme parameter (defaulting to dark)
    dark_theme = request.args.get('theme', 'dark').lower() == 'dark'
    print(f"INFO: Using {'dark' if dark_theme else 'light'} theme for chart")

    # Get response format
    response_format = request.args.get('format', 'json').lower()
    print(f"INFO: Requested response format: {response_format}")

    if response_format not in ['json', 'png']:
        return jsonify({'error': 'Format must be either "json" or "png"'}), 400

    # Generate the chart
    print(f"INFO: Calling generate_free_cash_flow_chart for {ticker}")
    img_str = generate_free_cash_flow_chart(ticker, years, dark_theme)

    if not img_str:
        return jsonify({'error': 'Failed to generate chart'}), 500

    print(f"INFO: Chart generated successfully, data length: {len(img_str)}")

    # Return based on requested format
    if response_format == 'json':
        print("INFO: Returning JSON response")
        return jsonify({
            'ticker': ticker,
            'chart': img_str
        })

    try:
        print("INFO: Decoding base64 data for PNG response")
        img_data = base64.b64decode(img_str)

        print("INFO: Creating PNG response")
        response = Response(
            img_data,
            mimetype='image/png',
            headers={
                'Content-Disposition': f'inline; filename={ticker}_free_cash_flow.png',
                'Cache-Control': 'no-cache'})
        return response
    except Exception as e:
        return jsonify({'error': f'Failed to generate PNG: {str(e)}'}), 500


# External Team's API
>>>>>>> 511463c9
@app.route('/v1/retrieve/market-graph', methods=['GET'])
def get_market_graph():
    company_names = request.args.get('company_name')
    start_date = request.args.get('start_date')

    if not company_names or not start_date:
        logging.error("Missing required parameters for market graph")
        return jsonify({"error": "Missing required parameters"}), 400

    tickers = [ticker.strip()
               for ticker in company_names.split(',') if ticker.strip()]
    try:
        fig = plt.figure(figsize=(12, 8))
        for t in tickers:
            f = io.StringIO()
            data = None
            with contextlib.redirect_stdout(f), contextlib.redirect_stderr(f):
                try:
                    # Get market data using yfinance
                    data = yf.download(t, start=start_date)
                except Exception as download_err:
                    # Log the actual download error if it happens
                    return jsonify(
                        {"error": f"(x) download data for {t}: {download_err}"}), 500

            if data is None or data.empty:
                return jsonify(
                    {"error": f"No data found for {company_names}"}), 404
            # Create the graph
            fig = plt.figure(figsize=(10, 6))
            plt.plot(data['Close'], label='Close Price')
            plt.plot(data['High'], label='High Price')
            plt.plot(data['Low'], label='Low Price')
            plt.plot(data['Open'], label='Open Price')

            plt.title(f'{company_names} Stock Price')
            plt.xlabel('Date')
            plt.ylabel('Price (USD)')
            plt.grid(True)
            plt.legend()
            buffer = io.BytesIO()
            plt.savefig(buffer, format='png')
            plt.close(fig)
            buffer.seek(0)
            # Send the image as response using Response
            return Response(buffer.getvalue(), mimetype='image/png')
    except Exception as e:
        return jsonify({"error": f"An internal error occurred: {str(e)}"}), 500


<<<<<<< HEAD
@app.route('/api/latest_price')
def api_get_latest_price():
    """API endpoint to get the latest price for a ticker."""
    ticker = request.args.get('ticker', type=str)
    if not ticker:
        logging.warning("API Request /api/latest_price missing ticker")
        return jsonify({"error": "Missing ticker parameter"}), 400

    logging.info(f"API Request /api/latest_price for ticker: {ticker}")
    try:
        price = get_latest_stock_price(ticker)  # Call the logic function

        if price is not None:
            logging.info(
                f"API Response /api/latest_price for {ticker}: Price={price}")
            return jsonify({"price": price})
        else:
            # Price function returned None (could be FMP 404 or other handled
            # error)
            logging.warning(
                f"API Response /api/latest_price for {ticker}: Price not found")
            return jsonify(
                {"error": f"Price not found for ticker {ticker}"}), 404

    except Exception as e:
        # Catch unexpected errors from the logic function or within the route
        logging.error(f"ERROR: Exception in /api/latest_price for {ticker}: {str(e)}\n{traceback.format_exc()}")
        return jsonify(
            {"error": "Internal server error while fetching latest price."}), 500


@app.route('/api/company/sentiment', methods=['GET'])
def get_company_sentiment():
    """API endpoint to get sentiment analysis for a company."""
    ticker = request.args.get('ticker', type=str)
    print(f"Sentiment request received for ticker: {ticker}")

    if not ticker:
        return jsonify({"error": "Missing ticker parameter"}), 400

    try:
        sentiment_data = get_stock_sentiment(ticker)

        if "error" in sentiment_data:
            return jsonify(sentiment_data), 404

        return jsonify(sentiment_data)

    except Exception as e:
        return jsonify(
            {"error": f"Error fetching sentiment data: {str(e)}"}), 500

=======
# pylint: disable=pointless-string-statement
"""
@app.route('/api/v1/graph/<from_currency>/<to_currency>/last-week', methods=['GET'])
def exchange_rate_graph(from_currency, to_currency):
    try:
        # Fetch raw PNG bytes from the mock server
        png_data = fetch_exchange_rate_graph(from_currency, to_currency)
        return Response(png_data, mimetype='image/png')
    except Exception as e:
        # If there's an error or the server returns a non-200 status,
        # respond with an error message in JSON
        return jsonify({"error": str(e)}), 500



@app.route('/reports/')
def serve_report(filename):
    # Serve generated report files
    base_dir = os.path.dirname(os.path.abspath(__file__))
    reports_dir = os.path.join(base_dir, 'reports')
    file_path = os.path.join(reports_dir, filename)

    if os.path.exists(file_path):
        return send_file(file_path)
    else:
        return jsonify({"error": f"File not found: {filename}"}), 404
"""
>>>>>>> 511463c9

if __name__ == '__main__':
    logging.basicConfig(
        format='%(asctime)s %(levelname)-8s %(message)s',
        datefmt='%Y-%m-%d %H:%M:%S')

    logging.info("Application started")
    app.run(host='0.0.0.0', port=5000, debug=True)<|MERGE_RESOLUTION|>--- conflicted
+++ resolved
@@ -26,7 +26,6 @@
 )
 from fundamentals import (
     get_key_metrics_summary,
-<<<<<<< HEAD
     generate_pe_plotly_endpoint,
     warm_sector_pe_cache,
     get_latest_stock_price
@@ -47,22 +46,12 @@
 
 logging.basicConfig(level=logging.DEBUG)
 logger = logging.getLogger(__name__)
-=======
-    generate_pe_plotly_endpoint
-)
-from fundamentals_historical import generate_yearly_performance_chart, generate_free_cash_flow_chart
-from strategy import get_not_advice, get_not_advice_v2
-
->>>>>>> 511463c9
 
 logging.basicConfig(level=logging.DEBUG)
 logger = logging.getLogger(__name__)
 
 app = Flask(__name__, static_folder='../frontend/dist')
-<<<<<<< HEAD
 warm_sector_pe_cache()
-=======
->>>>>>> 511463c9
 CORS(app, resources={r"/*": {"origins": "*"}})
 app.config['SECRET_KEY'] = 'your_secret_key'
 #
@@ -387,8 +376,6 @@
     logging.info("Get Analysis Sucess")
     return jsonify(res)
 
-<<<<<<< HEAD
-=======
 @app.route("/price_pred")
 def analysis_v3():
     try:
@@ -415,7 +402,6 @@
     logging.info("Get price pred Sucess")
     return jsonify(res)
 
->>>>>>> 511463c9
 
 @app.route("/fundamentals/key_metrics")
 def fundamentals_valuation():
@@ -433,7 +419,6 @@
         return jsonify({"error": f"An error occurred: {str(e)}"}), 500
 
 
-<<<<<<< HEAD
 @app.route('/api/sectors', methods=['GET'])
 def api_get_sectors():
     """Returns the list of available sectors keys."""
@@ -495,90 +480,6 @@
 
     # Return top companies
     return jsonify({"companies": ranked_companies[:20]})
-=======
-@app.route("/fundamentals/pe_chart")
-def pe_ratio_chart():
-    ticker = request.args.get('ticker', type=str)
-    if not ticker:
-        return jsonify({"error": "Missing ticker parameter"}), 400
-
-    try:
-        # Get theme parameter (defaulting to dark)
-        dark_theme = request.args.get('theme', 'dark').lower() == 'dark'
-        theme = 'dark' if dark_theme else 'light'
-        print(f"INFO: Using {theme} theme for PE chart")
-
-        # Get chart type (matplotlib or plotly)
-        chart_type = request.args.get('type', 'plotly').lower()
-
-        # Get response format
-        response_format = request.args.get('format', 'json').lower()
-        print(f"INFO: Requested response format: {response_format}")
-        if response_format not in ['json', 'png']:
-            return jsonify(
-                {'error': 'Format must be either "json" or "png"'}), 400
-
-        # Fetch metrics data
-        metrics = get_key_metrics_summary(ticker)
-        if not metrics:
-            return jsonify({"error": "Could not retrieve metrics data"}), 500
-
-        # Extract PE values
-        pe_ratio = metrics.get("pe", 0)
-        sector_pe = metrics.get("sector_pe", 0)
-
-        # Special handling for None or NaN values
-        if pe_ratio is None or np.isnan(pe_ratio):
-            pe_ratio = 0
-        if sector_pe is None or np.isnan(sector_pe):
-            sector_pe = 0
-        print(
-            f"INFO: Generating PE chart for {ticker} "
-            f"(PE: {pe_ratio}, Sector PE: {sector_pe})"
-        )
-        # Generate the gauge chart based on requested type
-        if chart_type == 'plotly':
-            img_str = generate_pe_plotly_endpoint(
-                ticker, pe_ratio, sector_pe, dark_theme)
-            if not img_str:
-                return jsonify(
-                    {"error": "Failed to generate plotly PE chart"}), 500
-        else:
-            # Default to matplotlib if not plotly
-            # Assuming a default implementation if plotly fails
-            return jsonify(
-                {"error": "Matplotlib chart generation not implemented"}), 501
-
-        # Return based on requested format
-        if response_format == 'json':
-            print("INFO: Returning JSON response with PE chart")
-            return jsonify({
-                'ticker': ticker,
-                'pe_ratio': pe_ratio,
-                'sector_pe': sector_pe,
-                'chart': img_str,
-                'chart_type': chart_type
-            })
-
-        # Return PNG image directly
-        try:
-            print("INFO: Creating PNG response")
-            img_data = base64.b64decode(img_str)
-            response = Response(
-                img_data,
-                mimetype='image/png',
-                headers={
-                    'Content-Disposition': f'inline; filename={ticker}_pe_chart.png',
-                    'Cache-Control': 'no-cache'})
-            return response
-        except Exception as e:
-            return jsonify({'error': f'Failed to generate PNG: {str(e)}'}), 500
-
-    except Exception as e:
-        print(f"ERROR: Exception in pe_ratio_chart: {str(e)}")
-        print(traceback.format_exc())
-        return jsonify({"error": f"An error occurred: {str(e)}"}), 500
->>>>>>> 511463c9
 
 
 @app.route('/fundamentals/calculate_dcf', methods=['GET'])
@@ -610,7 +511,6 @@
     })
 
 
-<<<<<<< HEAD
 # Helper function to create PNG response
 def create_png_response(base64_str, filename="chart.png"):
     """Decodes base64 string and returns a Flask PNG Response."""
@@ -760,191 +660,7 @@
 
 
 # --- Modified Yearly Performance Chart Route ---
-=======
-@app.route('/fundamentals/enhanced_valuation_chart', methods=['GET'])
-def enhanced_valuation_chart():
-    """Generate an enhanced intrinsic value chart with bright colors and company logo"""
-    ticker = request.args.get('ticker', '')
-    if not ticker:
-        return jsonify({'error': 'Ticker parameter is required'}), 400
-
-    # Get theme parameter (defaulting to dark)
-    dark_theme = request.args.get('theme', 'dark').lower() == 'dark'
-    response_format = request.args.get('format', 'png').lower()
-
-    # Generate the chart
-    img_str = generate_enhanced_valuation_chart(ticker, dark_theme)
-    if not img_str:
-        return jsonify({'error': 'Failed to generate valuation chart'}), 500
-
-    # Get current price and company name for response
-    current_price, company_name = get_current_price(ticker)
-
-    # Get fair value and calculate valuation percentage
-    ticker = ticker.upper()
-    if ticker in FAIR_VALUE_DATA:
-        fair_value = FAIR_VALUE_DATA[ticker]["fair_value"]
-        if current_price > 0 and fair_value > 0:
-            potential = ((fair_value / current_price) - 1) * 100
-            valuation_status = "Undervalued" if potential >= 0 else "Overvalued"
-        else:
-            potential = 0
-            valuation_status = "Unknown"
-    else:
-        fair_value = 0
-        potential = 0
-        valuation_status = "Unknown"
-
-    # Return response based on requested format
-    if response_format == 'json':
-        return jsonify({
-            'ticker': ticker,
-            'company_name': company_name,
-            'current_price': current_price,
-            'fair_value': fair_value,
-            'potential': potential,
-            'valuation_status': valuation_status,
-            'chart': img_str
-        })
-    try:
-        img_data = base64.b64decode(img_str)
-        response = Response(img_data, mimetype='image/png')
-        response.headers['Content-Disposition'] = f'inline; filename={ticker}_valuation.png'
-        response.headers['Cache-Control'] = 'no-cache, no-store, must-revalidate'
-        return response
-    except Exception as e:
-        return jsonify({'error': f'Failed to generate PNG: {str(e)}'}), 500
-
-
-# pylint: disable=pointless-string-statement
-'''
-
-@app.route("/fundamentals/custom_analysis")
-def custom_analysis():
-    ticker = request.args.get('ticker', type=str)
-    risk_tolerance = request.args.get('risk_tolerance', type=str)
-    investment_goal = request.args.get('investment_goal', type=str)
-    format_type = request.args.get('format', 'json')
-
-    # Validate parameters
-    if not ticker:
-        return jsonify({"error": "Missing ticker parameter"}), 400
-    if not risk_tolerance or risk_tolerance not in [
-            "Conservative", "Moderate", "Aggressive"]:
-        return jsonify({"error": "Invalid risk_tolerance parameter"}), 400
-    if not investment_goal or investment_goal not in [
-            "Income", "Balanced", "Growth"]:
-        return jsonify({"error": "Invalid investment_goal parameter"}), 400
-
-    try:
-        # Get metrics and importance definitions
-        metrics = get_complete_metrics(ticker)
-        metrics_importance = define_metrics_importance(
-            risk_tolerance, investment_goal)
-
-        # Format response based on requested format
-        if format_type == 'json':
-            # Return structured JSON data
-            result = {
-                "company_info": {
-                    "name": metrics.get("company_name"),
-                    "ticker": ticker,
-                    "industry": metrics.get("industry"),
-                    "sector": metrics.get("sector"),
-                    "market_cap": metrics.get("market_cap")
-                },
-                "analysis": {
-                    "primary_metrics": [],
-                    "secondary_metrics": [],
-                    "additional_metrics": []
-                },
-                "preferences": {
-                    "risk_tolerance": risk_tolerance,
-                    "investment_goal": investment_goal
-                }
-            }
-
-            # Fill in metrics by importance
-            for category in ["primary", "secondary", "additional"]:
-                for metric_def in metrics_importance[category]:
-                    key = metric_def["key"]
-                    metric_value = metrics.get(key)
-
-                    # Format the value for display
-                    formatted_value = format_metric_value(key, metric_value)
-
-                    # Add benchmark comparisons where available
-                    benchmark = None
-                    if key == "pe_ratio" and metrics.get("industry_pe"):
-                        benchmark = {
-                            "value": metrics.get("industry_pe"),
-                            "formatted_value": format_metric_value(
-                                "pe_ratio",
-                                metrics.get("industry_pe")),
-                            "label": "Industry Average"}
-
-                    result["analysis"][f"{category}_metrics"].append({
-                        "key": key,
-                        "label": metric_def["label"],
-                        "value": metric_value,
-                        "formatted_value": formatted_value,
-                        "description": metric_def["description"],
-                        "benchmark": benchmark,
-                        "importance": category
-                    })
-
-            return jsonify(result)
-
-        elif format_type == 'text':
-            # Return plain text report
-            # ansi_escape = re.compile(r'\\x1B(?:[@-Z\\\\-_]|\\[[0-?]*[ -/]*[@-~])')
-            report = generate_preference_analysis_report(
-                ticker, risk_tolerance, investment_goal)
-            clean_report = ansi_escape.sub('', report)
-            return clean_report, 200, {'Content-Type': 'text/plain'}
-
-        else:
-            return jsonify(
-                {"error": "Invalid format parameter. Use 'json' or 'text'"}), 400
-
-    except Exception as e:
-        app.logger.error(f"Error in custom_analysis: {str(e)}")
-        return jsonify({"error": f"An error occurred: {str(e)}"}), 500
-
-# generating report
-
-
-@app.route("/reports/generate/<ticker>")
-def generate_report(ticker):
-    risk_tolerance = request.args.get('risk_tolerance', 'Moderate')
-    investment_goal = request.args.get('investment_goal', 'Balanced')
-
-    try:
-        # Generate the report
-        # ansi_escape = re.compile(r'\\x1B(?:[@-Z\\\\-_]|\\[[0-?]*[ -/]*[@-~])')
-        report = generate_preference_analysis_report(
-            ticker.upper(), risk_tolerance, investment_goal)
-        clean_report = ansi_escape.sub('', report)
-
-        # Return as downloadable file
-        filename = f"{ticker}_{risk_tolerance}_{investment_goal}_analysis.txt"
-        return Response(
-            clean_report,
-            mimetype="text/plain",
-            headers={"Content-Disposition": f"attachment;filename={filename}"}
-        )
-
-    except Exception as e:
-        app.logger.error(f"Error generating report for {ticker}: {str(e)}")
-        return jsonify({"error": f"An error occurred: {str(e)}"}), 500
-'''
-
-# historical graphs for the earnings
-
-
->>>>>>> 511463c9
-@app.route('/fundamentals_historical/generate_yearly_performance_chart',
-           methods=['GET'])
+@app.route('/fundamentals_historical/generate_yearly_performance_chart', methods=['GET'])
 def quarterly_performance_endpoint():
     ticker = request.args.get('ticker')
     if not ticker:
@@ -957,7 +673,6 @@
     except ValueError:
         return jsonify({'error': 'Quarters must be a valid integer'}), 400
 
-<<<<<<< HEAD
     try:
         dark_theme = request.args.get('theme', 'dark').lower() == 'dark'
         theme_str = 'dark' if dark_theme else 'light'
@@ -1005,53 +720,11 @@
 def free_cash_flow_endpoint():
     ticker = request.args.get('ticker')
     if not ticker:
-=======
-    dark_theme = request.args.get('dark_theme', 'true').lower() == 'true'
-    response_format = request.args.get('format', 'json')
-
-    if response_format not in ['json', 'png']:
-        return jsonify({'error': 'Format must be either "json" or "png"'}), 400
-
-    # Generate the chart
-    img_str = generate_yearly_performance_chart(ticker, quarters, dark_theme)
-
-    if not img_str:
-        return jsonify({'error': 'Failed to generate chart'}), 500
-
-    # Return based on requested format
-    if response_format == 'json':
-        return jsonify({
-            'ticker': ticker,
-            'chart': img_str
-        })
-    try:
-        print("INFO: Decoding base64 data for PNG response")
-        img_data = base64.b64decode(img_str)
-        print("INFO: Creating PNG response")
-        response = Response(
-            img_data,
-            mimetype='image/png',
-            headers={
-                'Content-Disposition': f'inline; filename={ticker}_free_cash_flow.png',
-                'Cache-Control': 'no-cache'})
-        return response
-    except Exception as e:
-        return jsonify({'error': f'Failed to generate PNG: {str(e)}'}), 500
-
-
-@app.route('/fundamentals_historical/free_cash_flow_chart', methods=['GET'])
-def free_cash_flow_endpoint():
-    """Generate a chart showing free cash flow trend using FMP data."""
-    ticker = request.args.get('ticker')
-    if not ticker:
-        print("ERROR: Missing ticker parameter")
->>>>>>> 511463c9
         return jsonify({'error': 'Ticker parameter is required'}), 400
 
     try:
         years = int(request.args.get('years', '4'))
         if years < 1 or years > 12:
-<<<<<<< HEAD
             return jsonify({'error': 'Years must be between 1 and 12'}), 400
     except ValueError:
         return jsonify({'error': 'Years must be a valid integer'}), 400
@@ -1097,60 +770,6 @@
 # External Team's API
 
 
-=======
-            print(f"ERROR: Invalid years parameter: {years}")
-            return jsonify({'error': 'Years must be between 1 and 12'}), 400
-    except ValueError:
-        print(
-            f"ERROR: Non-integer years parameter: {request.args.get('years')}")
-        return jsonify({'error': 'Years must be a valid integer'}), 400
-
-    # Get theme parameter (defaulting to dark)
-    dark_theme = request.args.get('theme', 'dark').lower() == 'dark'
-    print(f"INFO: Using {'dark' if dark_theme else 'light'} theme for chart")
-
-    # Get response format
-    response_format = request.args.get('format', 'json').lower()
-    print(f"INFO: Requested response format: {response_format}")
-
-    if response_format not in ['json', 'png']:
-        return jsonify({'error': 'Format must be either "json" or "png"'}), 400
-
-    # Generate the chart
-    print(f"INFO: Calling generate_free_cash_flow_chart for {ticker}")
-    img_str = generate_free_cash_flow_chart(ticker, years, dark_theme)
-
-    if not img_str:
-        return jsonify({'error': 'Failed to generate chart'}), 500
-
-    print(f"INFO: Chart generated successfully, data length: {len(img_str)}")
-
-    # Return based on requested format
-    if response_format == 'json':
-        print("INFO: Returning JSON response")
-        return jsonify({
-            'ticker': ticker,
-            'chart': img_str
-        })
-
-    try:
-        print("INFO: Decoding base64 data for PNG response")
-        img_data = base64.b64decode(img_str)
-
-        print("INFO: Creating PNG response")
-        response = Response(
-            img_data,
-            mimetype='image/png',
-            headers={
-                'Content-Disposition': f'inline; filename={ticker}_free_cash_flow.png',
-                'Cache-Control': 'no-cache'})
-        return response
-    except Exception as e:
-        return jsonify({'error': f'Failed to generate PNG: {str(e)}'}), 500
-
-
-# External Team's API
->>>>>>> 511463c9
 @app.route('/v1/retrieve/market-graph', methods=['GET'])
 def get_market_graph():
     company_names = request.args.get('company_name')
@@ -1201,7 +820,6 @@
         return jsonify({"error": f"An internal error occurred: {str(e)}"}), 500
 
 
-<<<<<<< HEAD
 @app.route('/api/latest_price')
 def api_get_latest_price():
     """API endpoint to get the latest price for a ticker."""
@@ -1254,35 +872,6 @@
         return jsonify(
             {"error": f"Error fetching sentiment data: {str(e)}"}), 500
 
-=======
-# pylint: disable=pointless-string-statement
-"""
-@app.route('/api/v1/graph/<from_currency>/<to_currency>/last-week', methods=['GET'])
-def exchange_rate_graph(from_currency, to_currency):
-    try:
-        # Fetch raw PNG bytes from the mock server
-        png_data = fetch_exchange_rate_graph(from_currency, to_currency)
-        return Response(png_data, mimetype='image/png')
-    except Exception as e:
-        # If there's an error or the server returns a non-200 status,
-        # respond with an error message in JSON
-        return jsonify({"error": str(e)}), 500
-
-
-
-@app.route('/reports/')
-def serve_report(filename):
-    # Serve generated report files
-    base_dir = os.path.dirname(os.path.abspath(__file__))
-    reports_dir = os.path.join(base_dir, 'reports')
-    file_path = os.path.join(reports_dir, filename)
-
-    if os.path.exists(file_path):
-        return send_file(file_path)
-    else:
-        return jsonify({"error": f"File not found: {filename}"}), 404
-"""
->>>>>>> 511463c9
 
 if __name__ == '__main__':
     logging.basicConfig(
