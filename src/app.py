import base64
import contextlib
from datetime import datetime
import io
import os
import json
import logging
import traceback
import matplotlib
import matplotlib.pyplot as plt
import psycopg2
import yfinance as yf
from flask import Flask, request, jsonify, session, send_from_directory, Response
from flask_cors import CORS
from werkzeug.security import generate_password_hash, check_password_hash
from prices import get_indicators, get_prices
from esg import get_esg_indicators
<<<<<<< HEAD
from strategy import get_advice
from dcf_valuation import (
    calculate_dcf_valuation,
    generate_enhanced_valuation_chart,
    FAIR_VALUE_DATA,
    get_current_price
)
from fundamentals import (
    get_key_metrics_summary
)
from fundamentals_historical import generate_yearly_performance_chart, generate_free_cash_flow_chart
=======
from strategy import get_not_advice, get_not_advice_v2
from fundamentals import get_valuation
>>>>>>> d4956e37


logging.basicConfig(level=logging.DEBUG)
logger = logging.getLogger(__name__)

app = Flask(__name__, static_folder='../frontend/dist')
CORS(app, resources={r"/*": {"origins": "*"}})
app.config['SECRET_KEY'] = 'your_secret_key'
#
db_config = {
    'dbname': 'postgres',
    'user': 'foxtrot',
    'password': 'FiveGuys',
    'host': 'foxtrot-db.cialrzbfckl9.us-east-1.rds.amazonaws.com',
    'port': 5432
}


def get_db_connection():
    conn = psycopg2.connect(**db_config)
    return conn

# @app.route('/')
# def home():
#     return "Hello, Flask!"


@app.route('/', defaults={'path': ''})
@app.route('/<path:path>')
def serve(path):
    if path != "" and os.path.exists(app.static_folder + '/' + path):
        return send_from_directory(app.static_folder, path)
    return send_from_directory(app.static_folder, 'index.html')
# Register


@app.route('/register', methods=['POST'])
def register():
    data = request.get_json(force=True)
    username = data.get('username')
    password = data.get('password')

    if not username or not password:
        return jsonify({'error': 'Username/Password required'}), 400

    conn = get_db_connection()
    cur = conn.cursor()

    try:
        cur.execute("SELECT * FROM users WHERE username = %s;", [username])
        if cur.fetchone():
            return jsonify({'error': 'Username already exists'}), 400

        hashed_password = generate_password_hash(password)
        cur.execute(
            "INSERT INTO users (username, password) VALUES (%s, %s);",
            (username, hashed_password)
        )
        conn.commit()
        return jsonify({'message': 'User registered successfully'}), 201

    except Exception as e:
        print(traceback.format_exc())
        return jsonify({'error': str(e)}), 500

    finally:
        cur.close()
        conn.close()

# Login


@app.route('/login', methods=['POST'])
def login():
    data = request.get_json(force=True)
    username = data.get("username")
    password = data.get("password")

    if not username or not password:
        logging.info("Loggin not successful")
        return jsonify({'message': 'User logging not successful'}), 400
    conn = get_db_connection()
    cur = conn.cursor()

    try:
        cur.execute("SELECT * FROM users WHERE username = %s;", [username])
        user = cur.fetchone()

        if not user or not check_password_hash(user[2], password):
            return jsonify({'error': 'Invalid username or password'}), 401

        session['user_id'] = user[0]
        logging.info("Logged in successfully")
        return jsonify({
            'message': f"User '{username}' logged in successfully.",
            'token': user[0]
        })

    except Exception as e:
        return jsonify({'error': str(e)}), 500

    finally:
        cur.close()
        conn.close()

# Logout


@app.route('/logout', methods=['POST'])
def logout():
    session.pop('user_id', None)  # Clearing user session
    logging.info("Logged out successfully")
    return jsonify({"message": "Logged out successfully."})

# dev get indicator crypto


@app.route('/indicators_crypto')
def indicators_crypto():
    # crypto tickers, can either be singular or a comma seperated list
    # e.g. BTC/USD or BTC/USD,ETH/USD,DOGE/USD
    arg1 = request.args.get('tickers', type=str)

    # indicaor names, as according to the TA-lib api, can either be
    # singular or a comma seperated list
    # e.g. SMA,EMA,BOOLBANDS
    arg2 = request.args.get('indicators', type=str)

    # time period in days
    # e.g. 30
    arg3 = request.args.get('time_period', type=int, default='5')

    # resolution of the data, minute aggregates, hour aggregrates or
    # day aggregrates
    # e.g. min or hour or day
<<<<<<< HEAD
    arg4 = request.args.get('resolution', type=str, default='min')

=======
    arg4 = request.args.get('resolution', type = str, default = 'min')
    # Optional: aggregate number of the data
    # e.g. if you want a 5 minute interval you would type '5' here.
    arg5 = request.args.get('agg', type = int, default = '1')
>>>>>>> d4956e37
    try:
        if arg1:
            tickers = list(map(str, arg1.split(',')))
        else:
            return jsonify(
                {"message": "missing arg1, tickers (e.g: BTC/USD or BTC/USD,ETH/USD)"})
        if arg2:
            indicators = list(map(str, arg2.split(',')))
        else:
            return jsonify({"message": "missing arg2, indicators (e.g: SMA)"})
        if arg3:
            period = int(arg3)
        if arg4:
            resolution = str(arg4)
        if arg5:
            agg = int(arg5)
    except Exception as e:
        logging.error(f"Error invalid input parameters: %s", e)
        return jsonify({"message": "invalid inputs."}, 400)

    try:
        res = get_indicators(tickers, indicators, period, resolution, agg_number=agg)
        res = json.dumps(res, default=str)
        logging.info("Calculating Indicators")
        return jsonify(res)
    except Exception as _:
        logging.error(f"Error calculating indicators: %s", e)
        return jsonify(
            {"message": "something went wrong while getting indicators."}, 400)

# dev get indicator stocks


@app.route('/indicators_stocks')
def indicators_stock():
    # Crypto is also supported but do not mix and match crypto tickers
    # together with stock tickers
    # e.g. AAPL,BTC/USD NOT ALLOWED
    # e.g. BTC/USD,ETH/USD OK

    # stock tickers, can either be singular or a comma seperated list
    # e.g. AAPL or AAPL,MSFT,NVDA,GOOG,AMZN
    arg1 = request.args.get('tickers', type=str)

    # indicaor names, as according to the TA-lib api, can either be
    # singular or a comma seperated list
    # e.g. SMA,EMA,BOOLBANDS
    arg2 = request.args.get('indicators', type=str)

    # time period in days
    # e.g. 30
    arg3 = request.args.get('time_period', type=int, default='5')

    # resolution of the data, minute aggregates, hour aggregrates or
    # day aggregrates
    # e.g. min or hour or day
    arg4 = request.args.get('resolution', type=str, default='min')

    # Optional: aggregate number of the data
    # e.g. if you want a 5 minute interval you would type '5' here.
    arg5 = request.args.get('agg', type = int, default = '1')

    try:
        if arg1:
            tickers = list(map(str, arg1.split(',')))
        else:
            return jsonify({"message": "missing arg1, tickers (e.g: AAPL)"})
        if arg2:
            indicators = list(map(str, arg2.split(',')))
        else:
            return jsonify({"message": "missing arg2, indicators (e.g: SMA)"})
        if arg3:
            period = int(arg3)
        if arg4:
            resolution = str(arg4)
        if arg5:
            agg = int(arg5)
    except Exception as e:

        logging.error(f"Error invalid input parameters: %s", e)
        return jsonify({"message": "invalid inputs."}, 400)

    try:
        res = get_indicators(tickers, indicators, period, resolution, agg_number=agg)
        res = json.dumps(res, default=str)
        logging.info("Calculating Indicators")
        return jsonify(res)
    except Exception as _:
        logging.error(f"Error calculating indicators: %s", e)
        return jsonify(
            {"message": "something went wrong while getting indicators."}, 400)

# get esg indicators


@app.route('/indicators_esg')
def indicators_esg():
    try:
        # stock tickers, can either be singular or a comma seperated list
        # e.g. AAPL or AAPL,MSFT,NVDA,GOOG,AMZN
<<<<<<< HEAD
        arg1 = request.args.get('tickers', type=str)

=======
        arg1 = request.args.get('tickers', type = str)
>>>>>>> d4956e37
        if arg1:
            tickers = list(map(str, arg1.split(',')))
        else:
            return jsonify({"message": "missing arg1, tickers (e.g: AAPL)"})

        res = get_esg_indicators(tickers)
        res = json.dumps(res, default=str)
        logging.info("Getting ESG data")
        return jsonify(res)
    except Exception as e:
        logging.error(f"Error getting esg indicators: %s", e)
        return jsonify(
            {"message": "something went wrong while getting ESG data."}, 400)

<<<<<<< HEAD
# get advice


@app.route("/advice_v1")
def advice():
    res = get_advice()
=======
# get prices without indicators
@app.route("/get_prices")
def fetch_prices():
    # stock tickers, can either be singular or a comma seperated list
    # e.g. AAPL or AAPL,MSFT,NVDA,GOOG,AMZN
    # crypto tickers work too,
    # e.g. ETH/USD or BTC/USD,ETH/USD,DOGE/USD
    # keep in mind not to mix crypto tickers with stock tickers
    arg1 = request.args.get('tickers', type = str)
    # resolution, type String: min hour day
    arg2 = request.args.get('resolution', type = str, default = 'hour')
    # starting date in iso format 'YYYY-MM-DD'
    arg3 = request.args.get('start_date', type = str, default = '2025-01-5')
    # ending date in iso format 'YYYY-MM-DD'
    arg4 = request.args.get('end_date', type = str, default = '2025-01-20')
    if arg1:
        tickers = list(map(str, arg1.split(',')))
    else:
        return jsonify({"message": "missing arg1, tickers (e.g: AAPL)"})
    res = get_prices(tickers, arg2, start_date=arg3, end_date=arg4)
    logging.info("Get prices success")
    return jsonify(res)

# get analysis
@app.route("/get_analysis_v1")
def analysis_v1():
    res = get_not_advice()
>>>>>>> d4956e37
    res = json.dumps(res, default=str)

    logging.info("Get analysis success")
    return jsonify(res)

# get analysis version 2
@app.route("/get_analysis_v2")
def analysis_v2():
    try:
        # stock tickers, can either be singular or a comma seperated list
        # e.g. AAPL or AAPL,MSFT,NVDA,GOOG,AMZN
        # crypto tickers work too,
        # e.g. ETH/USD or BTC/USD,ETH/USD,DOGE/USD
        # keep in mind not to mix crypto tickers with stock tickers
        arg1 = request.args.get('tickers', type = str)
        # time at which the data updates, minutely hourly or daily
        # note that minutely updates only support crypto at the moment
        arg2 = request.args.get('resolution', type = str, default = 'hour')

        if arg1:
            tickers = list(map(str, arg1.split(',')))
        else:
            return jsonify({"message": "missing arg1, tickers (e.g: AAPL)"})
        if arg2:
            resolution = str(arg2)
    except Exception as e:
        logging.error(f"Error invalid input parameters: %s", e)
        return jsonify({"message": "invalid inputs."}, 400)

    res = get_not_advice_v2(tickers, resolution)
    logging.info("Get Analysis Sucess")
    return jsonify(res)


@app.route("/fundamentals/key_metrics")
def fundamentals_valuation():
    ticker = request.args.get('ticker', type=str)
    if not ticker:
        return jsonify({"error": "Missing ticker parameter"}), 400
    try:
        # handles outputs for essential metrics
        result = get_key_metrics_summary(ticker)
        print(f"INFO: Returning result for {ticker}: {json.dumps(result)}")
        return jsonify(result)
    except Exception as e:
        print(f"ERROR: Exception in fundamentals_valuation: {str(e)}")
        import traceback
        print(traceback.format_exc())
        return jsonify({"error": f"An error occurred: {str(e)}"}), 500
    
@app.route('/fundamentals/calculate_dcf', methods=['GET'])
def calculate_dcf_endpoint():
    """Calculate DCF valuation for a ticker using manual calculation"""
    ticker = request.args.get('ticker', '')
    if not ticker:
        return jsonify({'error': 'Ticker parameter is required'}), 400

    # Calculate DCF valuation
    dcf_result = calculate_dcf_valuation(ticker)
    if not dcf_result:
        return jsonify(
            {'error': f'Failed to calculate DCF valuation for {ticker}'}), 500

    # Return JSON response with detailed calculation
    return jsonify({
        'ticker': dcf_result['ticker'],
        'company_name': dcf_result['company_name'],
        'current_price': dcf_result['current_price'],
        'fair_value': dcf_result['fair_value'],
        'potential': dcf_result['potential'],
        'valuation_status': dcf_result['valuation_status'],
        'market_cap': dcf_result['market_cap'],
        'discount_rate': dcf_result['wacc'],
        'growth_rate': dcf_result['historical_growth_rate'],
        'terminal_growth_rate': dcf_result['terminal_growth_rate'],
        'calculation_date': dcf_result['calculation_date']
    })


@app.route('/fundamentals/enhanced_valuation_chart', methods=['GET'])
def enhanced_valuation_chart():
    """Generate an enhanced intrinsic value chart with bright colors and company logo"""
    ticker = request.args.get('ticker', '')
    if not ticker:
        return jsonify({'error': 'Ticker parameter is required'}), 400

    # Get theme parameter (defaulting to dark)
    dark_theme = request.args.get('theme', 'dark').lower() == 'dark'
    response_format = request.args.get('format', 'png').lower()

    # Generate the chart
    img_str = generate_enhanced_valuation_chart(ticker, dark_theme)
    if not img_str:
        return jsonify({'error': 'Failed to generate valuation chart'}), 500

    # Get current price and company name for response
    current_price, company_name = get_current_price(ticker)

    # Get fair value and calculate valuation percentage
    ticker = ticker.upper()
    if ticker in FAIR_VALUE_DATA:
        fair_value = FAIR_VALUE_DATA[ticker]["fair_value"]
        if current_price > 0 and fair_value > 0:
            potential = ((fair_value / current_price) - 1) * 100
            valuation_status = "Undervalued" if potential >= 0 else "Overvalued"
        else:
            potential = 0
            valuation_status = "Unknown"
    else:
        fair_value = 0
        potential = 0
        valuation_status = "Unknown"

    # Return response based on requested format
    if response_format == 'json':
        return jsonify({
            'ticker': ticker,
            'company_name': company_name,
            'current_price': current_price,
            'fair_value': fair_value,
            'potential': potential,
            'valuation_status': valuation_status,
            'chart': img_str
        })
    try:
        img_data = base64.b64decode(img_str)
        response = Response(img_data, mimetype='image/png')
        response.headers['Content-Disposition'] = f'inline; filename={ticker}_valuation.png'
        response.headers['Cache-Control'] = 'no-cache, no-store, must-revalidate'
        return response
    except Exception as e:
        return jsonify({'error': f'Failed to generate PNG: {str(e)}'}), 500

# pylint: disable=pointless-string-statement
'''

@app.route("/fundamentals/custom_analysis")
def custom_analysis():
    ticker = request.args.get('ticker', type=str)
    risk_tolerance = request.args.get('risk_tolerance', type=str)
    investment_goal = request.args.get('investment_goal', type=str)
    format_type = request.args.get('format', 'json')

    # Validate parameters
    if not ticker:
        return jsonify({"error": "Missing ticker parameter"}), 400
    if not risk_tolerance or risk_tolerance not in [
            "Conservative", "Moderate", "Aggressive"]:
        return jsonify({"error": "Invalid risk_tolerance parameter"}), 400
    if not investment_goal or investment_goal not in [
            "Income", "Balanced", "Growth"]:
        return jsonify({"error": "Invalid investment_goal parameter"}), 400

    try:
        # Get metrics and importance definitions
        metrics = get_complete_metrics(ticker)
        metrics_importance = define_metrics_importance(
            risk_tolerance, investment_goal)

        # Format response based on requested format
        if format_type == 'json':
            # Return structured JSON data
            result = {
                "company_info": {
                    "name": metrics.get("company_name"),
                    "ticker": ticker,
                    "industry": metrics.get("industry"),
                    "sector": metrics.get("sector"),
                    "market_cap": metrics.get("market_cap")
                },
                "analysis": {
                    "primary_metrics": [],
                    "secondary_metrics": [],
                    "additional_metrics": []
                },
                "preferences": {
                    "risk_tolerance": risk_tolerance,
                    "investment_goal": investment_goal
                }
            }

            # Fill in metrics by importance
            for category in ["primary", "secondary", "additional"]:
                for metric_def in metrics_importance[category]:
                    key = metric_def["key"]
                    metric_value = metrics.get(key)

                    # Format the value for display
                    formatted_value = format_metric_value(key, metric_value)

                    # Add benchmark comparisons where available
                    benchmark = None
                    if key == "pe_ratio" and metrics.get("industry_pe"):
                        benchmark = {
                            "value": metrics.get("industry_pe"),
                            "formatted_value": format_metric_value(
                                "pe_ratio",
                                metrics.get("industry_pe")),
                            "label": "Industry Average"}

                    result["analysis"][f"{category}_metrics"].append({
                        "key": key,
                        "label": metric_def["label"],
                        "value": metric_value,
                        "formatted_value": formatted_value,
                        "description": metric_def["description"],
                        "benchmark": benchmark,
                        "importance": category
                    })

            return jsonify(result)

        elif format_type == 'text':
            # Return plain text report
            # ansi_escape = re.compile(r'\\x1B(?:[@-Z\\\\-_]|\\[[0-?]*[ -/]*[@-~])')
            report = generate_preference_analysis_report(
                ticker, risk_tolerance, investment_goal)
            clean_report = ansi_escape.sub('', report)
            return clean_report, 200, {'Content-Type': 'text/plain'}

        else:
            return jsonify(
                {"error": "Invalid format parameter. Use 'json' or 'text'"}), 400

    except Exception as e:
        app.logger.error(f"Error in custom_analysis: {str(e)}")
        return jsonify({"error": f"An error occurred: {str(e)}"}), 500

# generating report


@app.route("/reports/generate/<ticker>")
def generate_report(ticker):
    risk_tolerance = request.args.get('risk_tolerance', 'Moderate')
    investment_goal = request.args.get('investment_goal', 'Balanced')

    try:
        # Generate the report
        # ansi_escape = re.compile(r'\\x1B(?:[@-Z\\\\-_]|\\[[0-?]*[ -/]*[@-~])')
        report = generate_preference_analysis_report(
            ticker.upper(), risk_tolerance, investment_goal)
        clean_report = ansi_escape.sub('', report)

        # Return as downloadable file
        filename = f"{ticker}_{risk_tolerance}_{investment_goal}_analysis.txt"
        return Response(
            clean_report,
            mimetype="text/plain",
            headers={"Content-Disposition": f"attachment;filename={filename}"}
        )

    except Exception as e:
        app.logger.error(f"Error generating report for {ticker}: {str(e)}")
        return jsonify({"error": f"An error occurred: {str(e)}"}), 500
'''

# historical graphs for the earnings
@app.route('/fundamentals_historical/generate_yearly_performance_chart',
           methods=['GET'])
def quarterly_performance_endpoint():
    ticker = request.args.get('ticker')
    if not ticker:
        return jsonify({'error': 'Ticker parameter is required'}), 400

    try:
        quarters = int(request.args.get('quarters', '4'))
        if quarters < 1 or quarters > 12:
            return jsonify({'error': 'Quarters must be between 1 and 12'}), 400
    except ValueError:
        return jsonify({'error': 'Quarters must be a valid integer'}), 400

    dark_theme = request.args.get('dark_theme', 'true').lower() == 'true'
    response_format = request.args.get('format', 'json')

    if response_format not in ['json', 'png']:
        return jsonify({'error': 'Format must be either "json" or "png"'}), 400

    # Generate the chart
    img_str = generate_yearly_performance_chart(ticker, quarters, dark_theme)

    if not img_str:
        return jsonify({'error': 'Failed to generate chart'}), 500

    # Return based on requested format
    if response_format == 'json':
        return jsonify({
            'ticker': ticker,
            'chart': img_str
        })
    try:
        print("INFO: Decoding base64 data for PNG response")
        img_data = base64.b64decode(img_str)
        print("INFO: Creating PNG response")
        response = Response(
            img_data,
            mimetype='image/png',
            headers={
                'Content-Disposition': f'inline; filename={ticker}_free_cash_flow.png',
                'Cache-Control': 'no-cache'})
        return response
    except Exception as e:
        return jsonify({'error': f'Failed to generate PNG: {str(e)}'}), 500

@app.route('/fundamentals_historical/free_cash_flow_chart', methods=['GET'])
def free_cash_flow_endpoint():
    """Generate a chart showing free cash flow trend using FMP data."""
    ticker = request.args.get('ticker')
    if not ticker:
        print("ERROR: Missing ticker parameter")
        return jsonify({'error': 'Ticker parameter is required'}), 400

    try:
        years = int(request.args.get('years', '4'))
        if years < 1 or years > 12:
            print(f"ERROR: Invalid years parameter: {years}")
            return jsonify({'error': 'Years must be between 1 and 12'}), 400
    except ValueError:
        print(
            f"ERROR: Non-integer years parameter: {request.args.get('years')}")
        return jsonify({'error': 'Years must be a valid integer'}), 400

    # Get theme parameter (defaulting to dark)
    dark_theme = request.args.get('theme', 'dark').lower() == 'dark'
    print(f"INFO: Using {'dark' if dark_theme else 'light'} theme for chart")

    # Get response format
    response_format = request.args.get('format', 'json').lower()
    print(f"INFO: Requested response format: {response_format}")

    if response_format not in ['json', 'png']:
        return jsonify({'error': 'Format must be either "json" or "png"'}), 400

    # Generate the chart
    print(f"INFO: Calling generate_free_cash_flow_chart for {ticker}")
    img_str = generate_free_cash_flow_chart(ticker, years, dark_theme)

    if not img_str:
        return jsonify({'error': 'Failed to generate chart'}), 500

    print(f"INFO: Chart generated successfully, data length: {len(img_str)}")

    # Return based on requested format
    if response_format == 'json':
        print("INFO: Returning JSON response")
        return jsonify({
            'ticker': ticker,
            'chart': img_str
        })

    try:
        print("INFO: Decoding base64 data for PNG response")
        img_data = base64.b64decode(img_str)

        print("INFO: Creating PNG response")
        response = Response(
            img_data,
            mimetype='image/png',
            headers={
                'Content-Disposition': f'inline; filename={ticker}_free_cash_flow.png',
                'Cache-Control': 'no-cache'})
        return response
    except Exception as e:
        return jsonify({'error': f'Failed to generate PNG: {str(e)}'}), 500


# External Team's API
@app.route('/v1/retrieve/market-graph', methods=['GET'])
def get_market_graph():
    company_names = request.args.get('company_name')
    start_date = request.args.get('start_date')

    if not company_names or not start_date:
        logging.error("Missing required parameters for market graph")
        return jsonify({"error": "Missing required parameters"}), 400

    tickers = [ticker.strip()
               for ticker in company_names.split(',') if ticker.strip()]
    try:
        fig = plt.figure(figsize=(12, 8))
        for t in tickers:
            f = io.StringIO()
            data = None
            with contextlib.redirect_stdout(f), contextlib.redirect_stderr(f):
                try:
                    # Get market data using yfinance
                    data = yf.download(t, start=start_date)
                except Exception as download_err:
                    # Log the actual download error if it happens
                    return jsonify(
                        {"error": f"(x) download data for {t}: {download_err}"}), 500

            if data is None or data.empty:
                return jsonify(
                    {"error": f"No data found for {company_names}"}), 404
            # Create the graph
            fig = plt.figure(figsize=(10, 6))
            plt.plot(data['Close'], label='Close Price')
            plt.plot(data['High'], label='High Price')
            plt.plot(data['Low'], label='Low Price')
            plt.plot(data['Open'], label='Open Price')

            plt.title(f'{company_names} Stock Price')
            plt.xlabel('Date')
            plt.ylabel('Price (USD)')
            plt.grid(True)
            plt.legend()
            buffer = io.BytesIO()
            plt.savefig(buffer, format='png')
            plt.close(fig)
            buffer.seek(0)
            # Send the image as response using Response
            return Response(buffer.getvalue(), mimetype='image/png')
    except Exception as e:
        return jsonify({"error": f"An internal error occurred: {str(e)}"}), 500

# pylint: disable=pointless-string-statement
"""
@app.route('/api/v1/graph/<from_currency>/<to_currency>/last-week', methods=['GET'])
def exchange_rate_graph(from_currency, to_currency):
    try:
        # Fetch raw PNG bytes from the mock server
        png_data = fetch_exchange_rate_graph(from_currency, to_currency)
        return Response(png_data, mimetype='image/png')
    except Exception as e:
        # If there's an error or the server returns a non-200 status,
        # respond with an error message in JSON
        return jsonify({"error": str(e)}), 500

@app.route('/fetch/news', methods=['GET'])
def fetch_news():
    # API endpoint for stock news analysis
    print("DEBUG: /fetch/news endpoint called")

    stock_code = request.args.get('stockCode')
    api_key = request.args.get('apiKey')
    days = request.args.get('days', default=28, type=int)

    try:
        if not stock_code:
            return jsonify({"error": "Missing stockCode parameter"}), 400

        if not api_key:
            return jsonify({"error": "Missing apiKey parameter"}), 400

        valid_api_key = ["a1b2c3d4e5f6g7h8i9j0"]
        if api_key not in valid_api_key:
            return jsonify({"error": "Invalid API key"}), 401

        # Create reports directory in the same directory as the script
        base_dir = os.path.dirname(os.path.abspath(__file__))
        reports_dir = os.path.join(base_dir, 'reports')

        if not os.path.exists(reports_dir):
            os.makedirs(reports_dir)
            print(f"Created reports directory at {reports_dir}")

        print(f"Using reports directory: {reports_dir}")

        # Get real data from Yahoo Finance and FinViz
        analysis_results = analyse_stock_news(stock_code, days=days, output_dir=reports_dir)

        # Check if images were generated and include their paths
        if os.path.exists(reports_dir):
            report_files = os.listdir(reports_dir)
            img_files = [f for f in report_files if f.startswith(stock_code) and f.endswith('.png')]

            if img_files:
                print(f"Found image files: {img_files}")
                if 'imagePaths' not in analysis_results:
                    analysis_results['imagePaths'] = {}

                for img_file in img_files:
                    if 'wordcloud' in img_file.lower():
                        analysis_results['imagePaths']['wordCloud'] = os.path.join('reports', img_file)
                    elif 'sentiment' in img_file.lower():
                        analysis_results['imagePaths']['sentimentDistribution'] = os.path.join('reports', img_file)

        return jsonify(analysis_results), 200

    except Exception as e:
        print(f"Error: {str(e)}")
        import traceback
        print(traceback.format_exc())
        return jsonify({"error": f"Server error: {str(e)}"}), 500


@app.route('/reports/')
def serve_report(filename):
    # Serve generated report files
    base_dir = os.path.dirname(os.path.abspath(__file__))
    reports_dir = os.path.join(base_dir, 'reports')
    file_path = os.path.join(reports_dir, filename)

    if os.path.exists(file_path):
        return send_file(file_path)
    else:
        return jsonify({"error": f"File not found: {filename}"}), 404
"""

if __name__ == '__main__':
    logging.basicConfig(
        format='%(asctime)s %(levelname)-8s %(message)s',
        datefmt='%Y-%m-%d %H:%M:%S')

    logging.info("Application started")
    app.run(host='0.0.0.0', port=5000, debug=True)<|MERGE_RESOLUTION|>--- conflicted
+++ resolved
@@ -15,8 +15,6 @@
 from werkzeug.security import generate_password_hash, check_password_hash
 from prices import get_indicators, get_prices
 from esg import get_esg_indicators
-<<<<<<< HEAD
-from strategy import get_advice
 from dcf_valuation import (
     calculate_dcf_valuation,
     generate_enhanced_valuation_chart,
@@ -27,10 +25,7 @@
     get_key_metrics_summary
 )
 from fundamentals_historical import generate_yearly_performance_chart, generate_free_cash_flow_chart
-=======
 from strategy import get_not_advice, get_not_advice_v2
-from fundamentals import get_valuation
->>>>>>> d4956e37
 
 
 logging.basicConfig(level=logging.DEBUG)
@@ -166,15 +161,10 @@
     # resolution of the data, minute aggregates, hour aggregrates or
     # day aggregrates
     # e.g. min or hour or day
-<<<<<<< HEAD
-    arg4 = request.args.get('resolution', type=str, default='min')
-
-=======
     arg4 = request.args.get('resolution', type = str, default = 'min')
     # Optional: aggregate number of the data
     # e.g. if you want a 5 minute interval you would type '5' here.
     arg5 = request.args.get('agg', type = int, default = '1')
->>>>>>> d4956e37
     try:
         if arg1:
             tickers = list(map(str, arg1.split(',')))
@@ -275,12 +265,7 @@
     try:
         # stock tickers, can either be singular or a comma seperated list
         # e.g. AAPL or AAPL,MSFT,NVDA,GOOG,AMZN
-<<<<<<< HEAD
-        arg1 = request.args.get('tickers', type=str)
-
-=======
         arg1 = request.args.get('tickers', type = str)
->>>>>>> d4956e37
         if arg1:
             tickers = list(map(str, arg1.split(',')))
         else:
@@ -295,14 +280,6 @@
         return jsonify(
             {"message": "something went wrong while getting ESG data."}, 400)
 
-<<<<<<< HEAD
-# get advice
-
-
-@app.route("/advice_v1")
-def advice():
-    res = get_advice()
-=======
 # get prices without indicators
 @app.route("/get_prices")
 def fetch_prices():
@@ -330,7 +307,6 @@
 @app.route("/get_analysis_v1")
 def analysis_v1():
     res = get_not_advice()
->>>>>>> d4956e37
     res = json.dumps(res, default=str)
 
     logging.info("Get analysis success")
