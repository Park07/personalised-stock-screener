--- conflicted
+++ resolved
@@ -28,11 +28,8 @@
     generate_pe_plotly_endpoint
 )
 from fundamentals_historical import generate_yearly_performance_chart, generate_free_cash_flow_chart
-<<<<<<< HEAD
-=======
 from prices import get_indicators
 from sentiment import analyse_stock_news
->>>>>>> 3fbb8f84
 from strategy import get_not_advice, get_not_advice_v2
 
 
@@ -194,16 +191,12 @@
         return jsonify({"message": "invalid inputs."}, 400)
 
     try:
-<<<<<<< HEAD
         res = get_indicators(
             tickers,
             indicators,
             period,
             resolution,
             agg_number=agg)
-=======
-        res = get_indicators(tickers, indicators, period, resolution, agg_number=agg)
->>>>>>> 3fbb8f84
         res = json.dumps(res, default=str)
         logging.info("Calculating Indicators")
         return jsonify(res)
@@ -242,11 +235,7 @@
 
     # Optional: aggregate number of the data
     # e.g. if you want a 5 minute interval you would type '5' here.
-<<<<<<< HEAD
     arg5 = request.args.get('agg', type=int, default='1')
-=======
-    arg5 = request.args.get('agg', type = int, default = '1')
->>>>>>> 3fbb8f84
 
     try:
         if arg1:
@@ -269,16 +258,12 @@
         return jsonify({"message": "invalid inputs."}, 400)
 
     try:
-<<<<<<< HEAD
         res = get_indicators(
             tickers,
             indicators,
             period,
             resolution,
             agg_number=agg)
-=======
-        res = get_indicators(tickers, indicators, period, resolution, agg_number=agg)
->>>>>>> 3fbb8f84
         res = json.dumps(res, default=str)
         logging.info("Calculating Indicators")
         return jsonify(res)
@@ -311,11 +296,8 @@
             {"message": "something went wrong while getting ESG data."}, 400)
 
 # get prices without indicators
-<<<<<<< HEAD
-
-
-=======
->>>>>>> 3fbb8f84
+
+
 @app.route("/get_prices")
 def fetch_prices():
     # stock tickers, can either be singular or a comma seperated list
@@ -323,7 +305,6 @@
     # crypto tickers work too,
     # e.g. ETH/USD or BTC/USD,ETH/USD,DOGE/USD
     # keep in mind not to mix crypto tickers with stock tickers
-<<<<<<< HEAD
     arg1 = request.args.get('tickers', type=str)
     # resolution, type String: min hour day
     arg2 = request.args.get('resolution', type=str, default='hour')
@@ -331,15 +312,6 @@
     arg3 = request.args.get('start_date', type=str, default='2025-01-5')
     # ending date in iso format 'YYYY-MM-DD'
     arg4 = request.args.get('end_date', type=str, default='2025-01-20')
-=======
-    arg1 = request.args.get('tickers', type = str)
-    # resolution, type String: min hour day
-    arg2 = request.args.get('resolution', type = str, default = 'hour')
-    # starting date in iso format 'YYYY-MM-DD'
-    arg3 = request.args.get('start_date', type = str, default = '2025-01-5')
-    # ending date in iso format 'YYYY-MM-DD'
-    arg4 = request.args.get('end_date', type = str, default = '2025-01-20')
->>>>>>> 3fbb8f84
     if arg1:
         tickers = list(map(str, arg1.split(',')))
     else:
@@ -349,7 +321,6 @@
     return jsonify(res)
 
 # get analysis
-<<<<<<< HEAD
 
 
 @app.route("/get_analysis_v1")
@@ -363,16 +334,6 @@
 # get analysis version 2
 
 
-=======
-@app.route("/get_analysis_v1")
-def analysis_v1():
-    res = get_not_advice()
-# get advice
-
-
-
-# get analysis version 2
->>>>>>> 3fbb8f84
 @app.route("/get_analysis_v2")
 def analysis_v2():
     try:
@@ -381,17 +342,10 @@
         # crypto tickers work too,
         # e.g. ETH/USD or BTC/USD,ETH/USD,DOGE/USD
         # keep in mind not to mix crypto tickers with stock tickers
-<<<<<<< HEAD
         arg1 = request.args.get('tickers', type=str)
         # time at which the data updates, minutely hourly or daily
         # note that minutely updates only support crypto at the moment
         arg2 = request.args.get('resolution', type=str, default='hour')
-=======
-        arg1 = request.args.get('tickers', type = str)
-        # time at which the data updates, minutely hourly or daily
-        # note that minutely updates only support crypto at the moment
-        arg2 = request.args.get('resolution', type = str, default = 'hour')
->>>>>>> 3fbb8f84
 
         if arg1:
             tickers = list(map(str, arg1.split(',')))
