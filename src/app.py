import base64
import contextlib
from datetime import datetime
import io
import json
import logging
import os
import traceback
import matplotlib
matplotlib.use('Agg')
import matplotlib.pyplot as plt
import psycopg2
import yfinance as yf
from flask import Flask, request, jsonify, session, send_from_directory, Response, send_file
from flask_cors import CORS
from werkzeug.security import generate_password_hash, check_password_hash
<<<<<<< HEAD
from prices import get_indicators, get_prices
=======
from dcf_valuation import (
    calculate_dcf_valuation,
    generate_enhanced_valuation_chart,
    FAIR_VALUE_DATA,
    get_current_price
)
>>>>>>> e332f769
from esg import get_esg_indicators
from fundamentals import (
<<<<<<< HEAD
    get_valuation,
    get_complete_metrics,
    define_metrics_importance,
    generate_preference_analysis_report,
    format_metric_value
=======
    get_key_metrics_summary,
    get_ratios,
    get_growth,
    get_profile,
    map_sector_name,
    yahoo_sector_pe,
    get_sector_pe,
    get_fmp_valuation_data
>>>>>>> e332f769
)
from fundamentals_historical import generate_yearly_performance_chart, generate_free_cash_flow_chart
from prices import get_indicators
from sentiment import analyse_stock_news
from strategy import get_advice


logging.basicConfig(level=logging.DEBUG)
logger = logging.getLogger(__name__)

app = Flask(__name__, static_folder='../frontend/dist')
CORS(app, resources={r"/*": {"origins": "*"}})
app.config['SECRET_KEY'] = 'your_secret_key'
#
db_config = {
    'dbname': 'postgres',
    'user': 'foxtrot',
    'password': 'FiveGuys',
    'host': 'foxtrot-db.cialrzbfckl9.us-east-1.rds.amazonaws.com',
    'port': 5432
}


def get_db_connection():
    conn = psycopg2.connect(**db_config)
    return conn

# @app.route('/')
# def home():
#     return "Hello, Flask!"


@app.route('/', defaults={'path': ''})
@app.route('/<path:path>')
def serve(path):
    if path != "" and os.path.exists(app.static_folder + '/' + path):
        return send_from_directory(app.static_folder, path)
    return send_from_directory(app.static_folder, 'index.html')
# Register


@app.route('/register', methods=['POST'])
def register():
    data = request.get_json(force=True)
    username = data.get('username')
    password = data.get('password')

    if not username or not password:
        return jsonify({'error': 'Username/Password required'}), 400

    conn = get_db_connection()
    cur = conn.cursor()

    try:
        cur.execute("SELECT * FROM users WHERE username = %s;", [username])
        if cur.fetchone():
            return jsonify({'error': 'Username already exists'}), 400

        hashed_password = generate_password_hash(password)
        cur.execute(
            "INSERT INTO users (username, password) VALUES (%s, %s);",
            (username, hashed_password)
        )
        conn.commit()
        return jsonify({'message': 'User registered successfully'}), 201

    except Exception as e:
        print(traceback.format_exc())
        return jsonify({'error': str(e)}), 500

    finally:
        cur.close()
        conn.close()

# Login


@app.route('/login', methods=['POST'])
def login():
    data = request.get_json(force=True)
    username = data.get("username")
    password = data.get("password")

    if not username or not password:
        logging.info("Loggin not successful")
        return jsonify({'message': 'User logging not successful'}), 400
    conn = get_db_connection()
    cur = conn.cursor()

    try:
        cur.execute("SELECT * FROM users WHERE username = %s;", [username])
        user = cur.fetchone()

        if not user or not check_password_hash(user[2], password):
            return jsonify({'error': 'Invalid username or password'}), 401

        session['user_id'] = user[0]
        logging.info("Logged in successfully")
        return jsonify({
            'message': f"User '{username}' logged in successfully.",
            'token': user[0]
        })

    except Exception as e:
        return jsonify({'error': str(e)}), 500

    finally:
        cur.close()
        conn.close()

# Logout


@app.route('/logout', methods=['POST'])
def logout():
    session.pop('user_id', None)  # Clearing user session
    logging.info("Logged out successfully")
    return jsonify({"message": "Logged out successfully."})

# dev get indicator crypto


@app.route('/indicators_crypto')
def indicators_crypto():
    # crypto tickers, can either be singular or a comma seperated list
    # e.g. BTC/USD or BTC/USD,ETH/USD,DOGE/USD
    arg1 = request.args.get('tickers', type=str)

    # indicaor names, as according to the TA-lib api, can either be
    # singular or a comma seperated list
    # e.g. SMA,EMA,BOOLBANDS
    arg2 = request.args.get('indicators', type=str)

    # time period in days
    # e.g. 30
    arg3 = request.args.get('time_period', type=int, default='5')

    # resolution of the data, minute aggregates, hour aggregrates or
    # day aggregrates
    # e.g. min or hour or day
<<<<<<< HEAD
    arg4 = request.args.get('resolution', type = str, default = 'min')
    # Optional: aggregate number of the data
    # e.g. if you want a 5 minute interval you would type '5' here.
    arg5 = request.args.get('agg', type = int, default = '1')
=======
    arg4 = request.args.get('resolution', type=str, default='min')

>>>>>>> e332f769
    try:
        if arg1:
            tickers = list(map(str, arg1.split(',')))
        else:
            return jsonify(
                {"message": "missing arg1, tickers (e.g: BTC/USD or BTC/USD,ETH/USD)"})
        if arg2:
            indicators = list(map(str, arg2.split(',')))
        else:
            return jsonify({"message": "missing arg2, indicators (e.g: SMA)"})
        if arg3:
            period = int(arg3)
        if arg4:
            resolution = str(arg4)
        if arg5:
            agg = int(arg5)
    except Exception as e:
        logging.error(f"Error invalid input parameters: %s", e)
        return jsonify({"message": "invalid inputs."}, 400)

    try:
        res = get_indicators(tickers, indicators, period, resolution, agg_number=agg)
        res = json.dumps(res, default=str)
        logging.info("Calculating Indicators")
        return jsonify(res)
    except Exception as _:
        logging.error(f"Error calculating indicators: %s", e)
        return jsonify(
            {"message": "something went wrong while getting indicators."}, 400)

# dev get indicator stocks


@app.route('/indicators_stocks')
def indicators_stock():
    # Crypto is also supported but do not mix and match crypto tickers
    # together with stock tickers
    # e.g. AAPL,BTC/USD NOT ALLOWED
    # e.g. BTC/USD,ETH/USD OK

    # stock tickers, can either be singular or a comma seperated list
    # e.g. AAPL or AAPL,MSFT,NVDA,GOOG,AMZN
    arg1 = request.args.get('tickers', type=str)

    # indicaor names, as according to the TA-lib api, can either be
    # singular or a comma seperated list
    # e.g. SMA,EMA,BOOLBANDS
    arg2 = request.args.get('indicators', type=str)

    # time period in days
    # e.g. 30
    arg3 = request.args.get('time_period', type=int, default='5')

    # resolution of the data, minute aggregates, hour aggregrates or
    # day aggregrates
    # e.g. min or hour or day
    arg4 = request.args.get('resolution', type=str, default='min')

    # Optional: aggregate number of the data
    # e.g. if you want a 5 minute interval you would type '5' here.
    arg5 = request.args.get('agg', type = int, default = '1')

    try:
        if arg1:
            tickers = list(map(str, arg1.split(',')))
        else:
            return jsonify({"message": "missing arg1, tickers (e.g: AAPL)"})
        if arg2:
            indicators = list(map(str, arg2.split(',')))
        else:
            return jsonify({"message": "missing arg2, indicators (e.g: SMA)"})
        if arg3:
            period = int(arg3)
        if arg4:
            resolution = str(arg4)
        if arg5:
            agg = int(arg5)
    except Exception as e:

        logging.error(f"Error invalid input parameters: %s", e)
        return jsonify({"message": "invalid inputs."}, 400)

    try:
        res = get_indicators(tickers, indicators, period, resolution, agg_number=agg)
        res = json.dumps(res, default=str)
        logging.info("Calculating Indicators")
        return jsonify(res)
    except Exception as _:
        logging.error(f"Error calculating indicators: %s", e)
        return jsonify(
            {"message": "something went wrong while getting indicators."}, 400)

# get esg indicators


@app.route('/indicators_esg')
def indicators_esg():
    try:
        # stock tickers, can either be singular or a comma seperated list
        # e.g. AAPL or AAPL,MSFT,NVDA,GOOG,AMZN
<<<<<<< HEAD
        arg1 = request.args.get('tickers', type = str)
=======
        arg1 = request.args.get('tickers', type=str)

>>>>>>> e332f769
        if arg1:
            tickers = list(map(str, arg1.split(',')))
        else:
            return jsonify({"message": "missing arg1, tickers (e.g: AAPL)"})

        res = get_esg_indicators(tickers)
        res = json.dumps(res, default=str)
        logging.info("Getting ESG data")
        return jsonify(res)
    except Exception as e:
        logging.error(f"Error getting esg indicators: %s", e)
        return jsonify(
            {"message": "something went wrong while getting ESG data."}, 400)

<<<<<<< HEAD
# get prices without indicators
@app.route("/get_prices")
def fetch_prices():
    # stock tickers, can either be singular or a comma seperated list
    # e.g. AAPL or AAPL,MSFT,NVDA,GOOG,AMZN
    # crypto tickers work too,
    # e.g. ETH/USD or BTC/USD,ETH/USD,DOGE/USD
    # keep in mind not to mix crypto tickers with stock tickers
    arg1 = request.args.get('tickers', type = str)
    # resolution, type String: min hour day
    arg2 = request.args.get('resolution', type = str, default = 'hour')
    # starting date in iso format 'YYYY-MM-DD'
    arg3 = request.args.get('start_date', type = str, default = '2025-01-5')
    # ending date in iso format 'YYYY-MM-DD'
    arg4 = request.args.get('end_date', type = str, default = '2025-01-20')
    if arg1:
        tickers = list(map(str, arg1.split(',')))
    else:
        return jsonify({"message": "missing arg1, tickers (e.g: AAPL)"})
    res = get_prices(tickers, arg2, start_date=arg3, end_date=arg4)
    logging.info("Get prices success")
    return jsonify(res)

# get analysis
@app.route("/get_analysis_v1")
def analysis_v1():
    res = get_not_advice()
=======
# get advice


@app.route("/advice_v1")
def advice():
    res = get_advice()
>>>>>>> e332f769
    res = json.dumps(res, default=str)

    logging.info("Get analysis success")
    return jsonify(res)

# get analysis version 2
@app.route("/get_analysis_v2")
def analysis_v2():
    try:
        # stock tickers, can either be singular or a comma seperated list
        # e.g. AAPL or AAPL,MSFT,NVDA,GOOG,AMZN
        # crypto tickers work too,
        # e.g. ETH/USD or BTC/USD,ETH/USD,DOGE/USD
        # keep in mind not to mix crypto tickers with stock tickers
        arg1 = request.args.get('tickers', type = str)
        # time at which the data updates, minutely hourly or daily
        # note that minutely updates only support crypto at the moment
        arg2 = request.args.get('resolution', type = str, default = 'hour')

        if arg1:
            tickers = list(map(str, arg1.split(',')))
        else:
            return jsonify({"message": "missing arg1, tickers (e.g: AAPL)"})
        if arg2:
            resolution = str(arg2)
    except Exception as e:
        logging.error(f"Error invalid input parameters: %s", e)
        return jsonify({"message": "invalid inputs."}, 400)

    res = get_not_advice_v2(tickers, resolution)
    logging.info("Get Analysis Sucess")
    return jsonify(res)


# fundamnetal analysis : pe, peg, ps, ebitda, price to free cash flow,
# free cash flow etc
@app.route("/fundamentals/key_metrics")
def fundamentals_valuation():
    ticker = request.args.get('ticker', type=str)

    if not ticker:
        return jsonify({"error": "Missing ticker parameter"}), 400
    try:
        # handles outputs for essential metrics (pe ps ebitda ... etc) + in dustry average for pe
        # will try to add industry average for other ratios but fmp does not include.
        # but industry average for pe is done so far. can start on that first.
        result = get_key_metrics_summary(ticker)
        return jsonify(result)
    except Exception as e:
        return jsonify({"error": f"An error occurred: {str(e)}"}), 500


@app.route('/fundamentals/calculate_dcf', methods=['GET'])
def calculate_dcf_endpoint():
    """Calculate DCF valuation for a ticker using manual calculation"""
    ticker = request.args.get('ticker', '')
    if not ticker:
        return jsonify({'error': 'Ticker parameter is required'}), 400

    # Calculate DCF valuation
    dcf_result = calculate_dcf_valuation(ticker)
    if not dcf_result:
        return jsonify(
            {'error': f'Failed to calculate DCF valuation for {ticker}'}), 500

    # Return JSON response with detailed calculation
    return jsonify({
        'ticker': dcf_result['ticker'],
        'company_name': dcf_result['company_name'],
        'current_price': dcf_result['current_price'],
        'fair_value': dcf_result['fair_value'],
        'potential': dcf_result['potential'],
        'valuation_status': dcf_result['valuation_status'],
        'market_cap': dcf_result['market_cap'],
        'discount_rate': dcf_result['wacc'],
        'growth_rate': dcf_result['historical_growth_rate'],
        'terminal_growth_rate': dcf_result['terminal_growth_rate'],
        'calculation_date': dcf_result['calculation_date']
    })


@app.route('/fundamentals/enhanced_valuation_chart', methods=['GET'])
def enhanced_valuation_chart():
    """Generate an enhanced intrinsic value chart with bright colors and company logo"""
    ticker = request.args.get('ticker', '')
    if not ticker:
        return jsonify({'error': 'Ticker parameter is required'}), 400

    # Get theme parameter (defaulting to dark)
    dark_theme = request.args.get('theme', 'dark').lower() == 'dark'
    response_format = request.args.get('format', 'png').lower()

    # Generate the chart
    img_str = generate_enhanced_valuation_chart(ticker, dark_theme)
    if not img_str:
        return jsonify({'error': 'Failed to generate valuation chart'}), 500

    # Get current price and company name for response
    current_price, company_name = get_current_price(ticker)

    # Get fair value and calculate valuation percentage
    ticker = ticker.upper()
    if ticker in FAIR_VALUE_DATA:
        fair_value = FAIR_VALUE_DATA[ticker]["fair_value"]
        if current_price > 0 and fair_value > 0:
            potential = ((fair_value / current_price) - 1) * 100
            valuation_status = "Undervalued" if potential >= 0 else "Overvalued"
        else:
            potential = 0
            valuation_status = "Unknown"
    else:
        fair_value = 0
        potential = 0
        valuation_status = "Unknown"

    # Return response based on requested format
    if response_format == 'json':
        return jsonify({
            'ticker': ticker,
            'company_name': company_name,
            'current_price': current_price,
            'fair_value': fair_value,
            'potential': potential,
            'valuation_status': valuation_status,
            'chart': img_str
        })
    try:
        img_data = base64.b64decode(img_str)
        response = Response(img_data, mimetype='image/png')
        response.headers['Content-Disposition'] = f'inline; filename={ticker}_valuation.png'
        response.headers['Cache-Control'] = 'no-cache, no-store, must-revalidate'
        return response
    except Exception as e:
        return jsonify({'error': f'Failed to generate PNG: {str(e)}'}), 500

# pylint: disable=pointless-string-statement
'''

@app.route("/fundamentals/custom_analysis")
def custom_analysis():
    ticker = request.args.get('ticker', type=str)
    risk_tolerance = request.args.get('risk_tolerance', type=str)
    investment_goal = request.args.get('investment_goal', type=str)
    format_type = request.args.get('format', 'json')

    # Validate parameters
    if not ticker:
        return jsonify({"error": "Missing ticker parameter"}), 400
    if not risk_tolerance or risk_tolerance not in [
            "Conservative", "Moderate", "Aggressive"]:
        return jsonify({"error": "Invalid risk_tolerance parameter"}), 400
    if not investment_goal or investment_goal not in [
            "Income", "Balanced", "Growth"]:
        return jsonify({"error": "Invalid investment_goal parameter"}), 400

    try:
        # Get metrics and importance definitions
        metrics = get_complete_metrics(ticker)
<<<<<<< HEAD
        metrics_importance = define_metrics_importance(risk_tolerance, investment_goal)
=======
        metrics_importance = define_metrics_importance(
            risk_tolerance, investment_goal)
>>>>>>> e332f769

        # Format response based on requested format
        if format_type == 'json':
            # Return structured JSON data
            result = {
                "company_info": {
                    "name": metrics.get("company_name"),
                    "ticker": ticker,
                    "industry": metrics.get("industry"),
                    "sector": metrics.get("sector"),
                    "market_cap": metrics.get("market_cap")
                },
                "analysis": {
                    "primary_metrics": [],
                    "secondary_metrics": [],
                    "additional_metrics": []
                },
                "preferences": {
                    "risk_tolerance": risk_tolerance,
                    "investment_goal": investment_goal
                }
            }

            # Fill in metrics by importance
            for category in ["primary", "secondary", "additional"]:
                for metric_def in metrics_importance[category]:
                    key = metric_def["key"]
                    metric_value = metrics.get(key)

                    # Format the value for display
                    formatted_value = format_metric_value(key, metric_value)

                    # Add benchmark comparisons where available
                    benchmark = None
                    if key == "pe_ratio" and metrics.get("industry_pe"):
                        benchmark = {
                            "value": metrics.get("industry_pe"),
<<<<<<< HEAD
                            "formatted_value": format_metric_value("pe_ratio", metrics.get("industry_pe")),
                            "label": "Industry Average"
                        }
=======
                            "formatted_value": format_metric_value(
                                "pe_ratio",
                                metrics.get("industry_pe")),
                            "label": "Industry Average"}
>>>>>>> e332f769

                    result["analysis"][f"{category}_metrics"].append({
                        "key": key,
                        "label": metric_def["label"],
                        "value": metric_value,
                        "formatted_value": formatted_value,
                        "description": metric_def["description"],
                        "benchmark": benchmark,
                        "importance": category
                    })

            return jsonify(result)

        elif format_type == 'text':
            # Return plain text report
            # ansi_escape = re.compile(r'\\x1B(?:[@-Z\\\\-_]|\\[[0-?]*[ -/]*[@-~])')
            report = generate_preference_analysis_report(
                ticker, risk_tolerance, investment_goal)
            clean_report = ansi_escape.sub('', report)
            return clean_report, 200, {'Content-Type': 'text/plain'}

        else:
<<<<<<< HEAD
            return jsonify({"error": "Invalid format parameter. Use 'json' or 'text'"}), 400
=======
            return jsonify(
                {"error": "Invalid format parameter. Use 'json' or 'text'"}), 400
>>>>>>> e332f769

    except Exception as e:
        app.logger.error(f"Error in custom_analysis: {str(e)}")
        return jsonify({"error": f"An error occurred: {str(e)}"}), 500

# generating report


@app.route("/reports/generate/<ticker>")
def generate_report(ticker):
    risk_tolerance = request.args.get('risk_tolerance', 'Moderate')
    investment_goal = request.args.get('investment_goal', 'Balanced')

    try:
        # Generate the report
        # ansi_escape = re.compile(r'\\x1B(?:[@-Z\\\\-_]|\\[[0-?]*[ -/]*[@-~])')
        report = generate_preference_analysis_report(
            ticker.upper(), risk_tolerance, investment_goal)
        clean_report = ansi_escape.sub('', report)

        # Return as downloadable file
        filename = f"{ticker}_{risk_tolerance}_{investment_goal}_analysis.txt"
        return Response(
            clean_report,
            mimetype="text/plain",
            headers={"Content-Disposition": f"attachment;filename={filename}"}
        )

    except Exception as e:
        app.logger.error(f"Error generating report for {ticker}: {str(e)}")
        return jsonify({"error": f"An error occurred: {str(e)}"}), 500
'''

# historical graphs for the earnings
@app.route('/fundamentals_historical/generate_yearly_performance_chart',
           methods=['GET'])
def quarterly_performance_endpoint():
    ticker = request.args.get('ticker')
    if not ticker:
        return jsonify({'error': 'Ticker parameter is required'}), 400

    try:
        quarters = int(request.args.get('quarters', '4'))
        if quarters < 1 or quarters > 12:
            return jsonify({'error': 'Quarters must be between 1 and 12'}), 400
    except ValueError:
        return jsonify({'error': 'Quarters must be a valid integer'}), 400

    dark_theme = request.args.get('dark_theme', 'true').lower() == 'true'
    response_format = request.args.get('format', 'json')

    if response_format not in ['json', 'png']:
        return jsonify({'error': 'Format must be either "json" or "png"'}), 400

    # Generate the chart
    img_str = generate_yearly_performance_chart(ticker, quarters, dark_theme)

    if not img_str:
        return jsonify({'error': 'Failed to generate chart'}), 500

    # Return based on requested format
    if response_format == 'json':
        return jsonify({
            'ticker': ticker,
            'chart': img_str
        })
    try:
        print("INFO: Decoding base64 data for PNG response")
        img_data = base64.b64decode(img_str)
        print("INFO: Creating PNG response")
        response = Response(
            img_data,
            mimetype='image/png',
            headers={
                'Content-Disposition': f'inline; filename={ticker}_free_cash_flow.png',
                'Cache-Control': 'no-cache'})
        return response
    except Exception as e:
        return jsonify({'error': f'Failed to generate PNG: {str(e)}'}), 500

@app.route('/fundamentals_historical/free_cash_flow_chart', methods=['GET'])
def free_cash_flow_endpoint():
    """Generate a chart showing free cash flow trend using FMP data."""
    ticker = request.args.get('ticker')
    if not ticker:
        print("ERROR: Missing ticker parameter")
        return jsonify({'error': 'Ticker parameter is required'}), 400

    try:
        years = int(request.args.get('years', '4'))
        if years < 1 or years > 12:
            print(f"ERROR: Invalid years parameter: {years}")
            return jsonify({'error': 'Years must be between 1 and 12'}), 400
    except ValueError:
        print(
            f"ERROR: Non-integer years parameter: {request.args.get('years')}")
        return jsonify({'error': 'Years must be a valid integer'}), 400

    # Get theme parameter (defaulting to dark)
    dark_theme = request.args.get('theme', 'dark').lower() == 'dark'
    print(f"INFO: Using {'dark' if dark_theme else 'light'} theme for chart")

    # Get response format
    response_format = request.args.get('format', 'json').lower()
    print(f"INFO: Requested response format: {response_format}")

    if response_format not in ['json', 'png']:
        return jsonify({'error': 'Format must be either "json" or "png"'}), 400

    # Generate the chart
    print(f"INFO: Calling generate_free_cash_flow_chart for {ticker}")
    img_str = generate_free_cash_flow_chart(ticker, years, dark_theme)

    if not img_str:
        return jsonify({'error': 'Failed to generate chart'}), 500

    print(f"INFO: Chart generated successfully, data length: {len(img_str)}")

    # Return based on requested format
    if response_format == 'json':
        print("INFO: Returning JSON response")
        return jsonify({
            'ticker': ticker,
            'chart': img_str
        })

    try:
        print("INFO: Decoding base64 data for PNG response")
        img_data = base64.b64decode(img_str)

        print("INFO: Creating PNG response")
        response = Response(
            img_data,
            mimetype='image/png',
            headers={
                'Content-Disposition': f'inline; filename={ticker}_free_cash_flow.png',
                'Cache-Control': 'no-cache'})
        return response
    except Exception as e:
        return jsonify({'error': f'Failed to generate PNG: {str(e)}'}), 500


# External Team's API
@app.route('/v1/retrieve/market-graph', methods=['GET'])
def get_market_graph():
    company_names = request.args.get('company_name')
    start_date = request.args.get('start_date')

    if not company_names or not start_date:
        logging.error("Missing required parameters for market graph")
        return jsonify({"error": "Missing required parameters"}), 400

<<<<<<< HEAD
    tickers = [ticker.strip() for ticker in company_names.split(',') if ticker.strip()]
=======
    tickers = [ticker.strip()
               for ticker in company_names.split(',') if ticker.strip()]
>>>>>>> e332f769
    try:
        fig = plt.figure(figsize=(12, 8))
        for t in tickers:
            f = io.StringIO()
            data = None
            with contextlib.redirect_stdout(f), contextlib.redirect_stderr(f):
                try:
                    # Get market data using yfinance
                    data = yf.download(t, start=start_date)
                except Exception as download_err:
                    # Log the actual download error if it happens
                    return jsonify(
                        {"error": f"(x) download data for {t}: {download_err}"}), 500

            if data is None or data.empty:
                return jsonify(
                    {"error": f"No data found for {company_names}"}), 404
            # Create the graph
            fig = plt.figure(figsize=(10, 6))
            plt.plot(data['Close'], label='Close Price')
            plt.plot(data['High'], label='High Price')
            plt.plot(data['Low'], label='Low Price')
            plt.plot(data['Open'], label='Open Price')

            plt.title(f'{company_names} Stock Price')
            plt.xlabel('Date')
            plt.ylabel('Price (USD)')
            plt.grid(True)
            plt.legend()
            buffer = io.BytesIO()
            plt.savefig(buffer, format='png')
            plt.close(fig)
            buffer.seek(0)
            # Send the image as response using Response
            return Response(buffer.getvalue(), mimetype='image/png')
    except Exception as e:
        return jsonify({"error": f"An internal error occurred: {str(e)}"}), 500

# pylint: disable=pointless-string-statement
"""
@app.route('/api/v1/graph/<from_currency>/<to_currency>/last-week', methods=['GET'])
def exchange_rate_graph(from_currency, to_currency):
    try:
        # Fetch raw PNG bytes from the mock server
        png_data = fetch_exchange_rate_graph(from_currency, to_currency)
        return Response(png_data, mimetype='image/png')
    except Exception as e:
        # If there's an error or the server returns a non-200 status,
        # respond with an error message in JSON
        return jsonify({"error": str(e)}), 500

@app.route('/fetch/news', methods=['GET'])
def fetch_news():
    # API endpoint for stock news analysis
    print("DEBUG: /fetch/news endpoint called")

    stock_code = request.args.get('stockCode')
    api_key = request.args.get('apiKey')
    days = request.args.get('days', default=28, type=int)

    try:
        if not stock_code:
            return jsonify({"error": "Missing stockCode parameter"}), 400

        if not api_key:
            return jsonify({"error": "Missing apiKey parameter"}), 400

<<<<<<< HEAD
        valid_api_keys = ["a1b2c3d4e5f6g7h8i9j0"]
        if api_key not in valid_api_keys:
=======
        valid_api_key = ["a1b2c3d4e5f6g7h8i9j0"]
        if api_key not in valid_api_key:
>>>>>>> e332f769
            return jsonify({"error": "Invalid API key"}), 401

        # Create reports directory in the same directory as the script
        base_dir = os.path.dirname(os.path.abspath(__file__))
        reports_dir = os.path.join(base_dir, 'reports')

        if not os.path.exists(reports_dir):
            os.makedirs(reports_dir)
            print(f"Created reports directory at {reports_dir}")

        print(f"Using reports directory: {reports_dir}")

        # Get real data from Yahoo Finance and FinViz
        analysis_results = analyse_stock_news(stock_code, days=days, output_dir=reports_dir)

        # Check if images were generated and include their paths
        if os.path.exists(reports_dir):
            report_files = os.listdir(reports_dir)
            img_files = [f for f in report_files if f.startswith(stock_code) and f.endswith('.png')]

            if img_files:
                print(f"Found image files: {img_files}")
                if 'imagePaths' not in analysis_results:
                    analysis_results['imagePaths'] = {}

                for img_file in img_files:
                    if 'wordcloud' in img_file.lower():
                        analysis_results['imagePaths']['wordCloud'] = os.path.join('reports', img_file)
                    elif 'sentiment' in img_file.lower():
                        analysis_results['imagePaths']['sentimentDistribution'] = os.path.join('reports', img_file)

        return jsonify(analysis_results), 200

    except Exception as e:
        print(f"Error: {str(e)}")
        import traceback
        print(traceback.format_exc())
        return jsonify({"error": f"Server error: {str(e)}"}), 500


@app.route('/reports/')
def serve_report(filename):
    # Serve generated report files
    base_dir = os.path.dirname(os.path.abspath(__file__))
    reports_dir = os.path.join(base_dir, 'reports')
    file_path = os.path.join(reports_dir, filename)

    if os.path.exists(file_path):
        return send_file(file_path)
    else:
        return jsonify({"error": f"File not found: {filename}"}), 404
"""

if __name__ == '__main__':
    logging.basicConfig(
        format='%(asctime)s %(levelname)-8s %(message)s',
        datefmt='%Y-%m-%d %H:%M:%S')

    logging.info("Application started")
    app.run(host='0.0.0.0', port=5000, debug=True)<|MERGE_RESOLUTION|>--- conflicted
+++ resolved
@@ -14,25 +14,14 @@
 from flask import Flask, request, jsonify, session, send_from_directory, Response, send_file
 from flask_cors import CORS
 from werkzeug.security import generate_password_hash, check_password_hash
-<<<<<<< HEAD
-from prices import get_indicators, get_prices
-=======
 from dcf_valuation import (
     calculate_dcf_valuation,
     generate_enhanced_valuation_chart,
     FAIR_VALUE_DATA,
     get_current_price
 )
->>>>>>> e332f769
 from esg import get_esg_indicators
 from fundamentals import (
-<<<<<<< HEAD
-    get_valuation,
-    get_complete_metrics,
-    define_metrics_importance,
-    generate_preference_analysis_report,
-    format_metric_value
-=======
     get_key_metrics_summary,
     get_ratios,
     get_growth,
@@ -41,12 +30,11 @@
     yahoo_sector_pe,
     get_sector_pe,
     get_fmp_valuation_data
->>>>>>> e332f769
 )
 from fundamentals_historical import generate_yearly_performance_chart, generate_free_cash_flow_chart
 from prices import get_indicators
 from sentiment import analyse_stock_news
-from strategy import get_advice
+from strategy import get_not_advice, get_not_advice_v2
 
 
 logging.basicConfig(level=logging.DEBUG)
@@ -182,15 +170,8 @@
     # resolution of the data, minute aggregates, hour aggregrates or
     # day aggregrates
     # e.g. min or hour or day
-<<<<<<< HEAD
-    arg4 = request.args.get('resolution', type = str, default = 'min')
-    # Optional: aggregate number of the data
-    # e.g. if you want a 5 minute interval you would type '5' here.
-    arg5 = request.args.get('agg', type = int, default = '1')
-=======
     arg4 = request.args.get('resolution', type=str, default='min')
 
->>>>>>> e332f769
     try:
         if arg1:
             tickers = list(map(str, arg1.split(',')))
@@ -291,12 +272,8 @@
     try:
         # stock tickers, can either be singular or a comma seperated list
         # e.g. AAPL or AAPL,MSFT,NVDA,GOOG,AMZN
-<<<<<<< HEAD
-        arg1 = request.args.get('tickers', type = str)
-=======
         arg1 = request.args.get('tickers', type=str)
 
->>>>>>> e332f769
         if arg1:
             tickers = list(map(str, arg1.split(',')))
         else:
@@ -311,7 +288,6 @@
         return jsonify(
             {"message": "something went wrong while getting ESG data."}, 400)
 
-<<<<<<< HEAD
 # get prices without indicators
 @app.route("/get_prices")
 def fetch_prices():
@@ -339,18 +315,9 @@
 @app.route("/get_analysis_v1")
 def analysis_v1():
     res = get_not_advice()
-=======
 # get advice
 
 
-@app.route("/advice_v1")
-def advice():
-    res = get_advice()
->>>>>>> e332f769
-    res = json.dumps(res, default=str)
-
-    logging.info("Get analysis success")
-    return jsonify(res)
 
 # get analysis version 2
 @app.route("/get_analysis_v2")
@@ -505,12 +472,8 @@
     try:
         # Get metrics and importance definitions
         metrics = get_complete_metrics(ticker)
-<<<<<<< HEAD
-        metrics_importance = define_metrics_importance(risk_tolerance, investment_goal)
-=======
         metrics_importance = define_metrics_importance(
             risk_tolerance, investment_goal)
->>>>>>> e332f769
 
         # Format response based on requested format
         if format_type == 'json':
@@ -548,16 +511,10 @@
                     if key == "pe_ratio" and metrics.get("industry_pe"):
                         benchmark = {
                             "value": metrics.get("industry_pe"),
-<<<<<<< HEAD
-                            "formatted_value": format_metric_value("pe_ratio", metrics.get("industry_pe")),
-                            "label": "Industry Average"
-                        }
-=======
                             "formatted_value": format_metric_value(
                                 "pe_ratio",
                                 metrics.get("industry_pe")),
                             "label": "Industry Average"}
->>>>>>> e332f769
 
                     result["analysis"][f"{category}_metrics"].append({
                         "key": key,
@@ -580,12 +537,8 @@
             return clean_report, 200, {'Content-Type': 'text/plain'}
 
         else:
-<<<<<<< HEAD
-            return jsonify({"error": "Invalid format parameter. Use 'json' or 'text'"}), 400
-=======
             return jsonify(
                 {"error": "Invalid format parameter. Use 'json' or 'text'"}), 400
->>>>>>> e332f769
 
     except Exception as e:
         app.logger.error(f"Error in custom_analysis: {str(e)}")
@@ -738,12 +691,8 @@
         logging.error("Missing required parameters for market graph")
         return jsonify({"error": "Missing required parameters"}), 400
 
-<<<<<<< HEAD
-    tickers = [ticker.strip() for ticker in company_names.split(',') if ticker.strip()]
-=======
     tickers = [ticker.strip()
                for ticker in company_names.split(',') if ticker.strip()]
->>>>>>> e332f769
     try:
         fig = plt.figure(figsize=(12, 8))
         for t in tickers:
@@ -811,13 +760,8 @@
         if not api_key:
             return jsonify({"error": "Missing apiKey parameter"}), 400
 
-<<<<<<< HEAD
-        valid_api_keys = ["a1b2c3d4e5f6g7h8i9j0"]
-        if api_key not in valid_api_keys:
-=======
         valid_api_key = ["a1b2c3d4e5f6g7h8i9j0"]
         if api_key not in valid_api_key:
->>>>>>> e332f769
             return jsonify({"error": "Invalid API key"}), 401
 
         # Create reports directory in the same directory as the script
