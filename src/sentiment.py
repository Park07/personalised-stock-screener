--- conflicted
+++ resolved
@@ -445,12 +445,6 @@
         logger.error(f"Error generating sentiment chart: {str(e)}")
         logger.error(traceback.format_exc())
         return ""
-<<<<<<< HEAD
-
-        return f"data:image/png;base64,{image_base64}"
-=======
-        # return f"data:image/png;base64,{image_base64}"
->>>>>>> 5fc30c62
 
 def get_stock_sentiment(ticker):
     """Get sentiment analysis for a stock from multiple news sources."""
