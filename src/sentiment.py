--- conflicted
+++ resolved
@@ -45,7 +45,6 @@
             params={"stockCode": ticker},
             headers={"api-key": FIXED_API_KEY}
         )
-<<<<<<< HEAD
 
         if response.status_code != 200:
             logger.error(f"Error fetching news from API: {response.status_code}")
@@ -106,68 +105,6 @@
 
             processed_articles.append(article_data)
 
-=======
-
-        if response.status_code != 200:
-            logger.error(f"Error fetching news from API: {response.status_code}")
-            return []
-
-        data = response.json()
-        news_articles = data.get("news", [])
-
-        processed_articles = []
-        for i, article_text in enumerate(news_articles):
-            article = {
-                "id": f"api-{ticker}-{i}",
-                "title": article_text[:100] + "..." if len(article_text) > 100 else article_text,
-                "summary": article_text,
-                "url": "#",
-                "publishDate": datetime.now().isoformat(),
-                "source": "API Team News"
-            }
-            processed_articles.append(article)
-
-        logger.info(f"Fetched {len(processed_articles)} articles from API")
-        return processed_articles
-
-    except Exception as e:
-        logger.error(f"Error fetching API news: {str(e)}")
-        return []
-
-
-def get_yahoo_news(ticker):
-    """Get news from Yahoo Finance."""
-    try:
-        ticker_obj = yf.Ticker(ticker)
-        news_data = ticker_obj.news or []
-
-        processed_articles = []
-        for article in news_data:
-            article_data = {}
-
-            # Extract basic data
-            article_data['title'] = article.get('title', '')
-            article_data['summary'] = article.get('summary', '')
-            article_data['url'] = article.get('link', '')
-            article_data['source'] = "Yahoo Finance"
-
-            # Parse date
-            if 'providerPublishTime' in article:
-                try:
-                    dt = datetime.fromtimestamp(article['providerPublishTime'])
-                    article_data['publishDate'] = dt.isoformat()
-                except BaseException:
-                    article_data['publishDate'] = datetime.now().isoformat()
-            else:
-                article_data['publishDate'] = datetime.now().isoformat()
-
-            # Generate ID
-            article_data['id'] = f"yahoo-{hashlib.md5(
-                article_data['url'].encode()).hexdigest()}"
-
-            processed_articles.append(article_data)
-
->>>>>>> 0fbb93dd
         logger.info(f"Fetched {len(processed_articles)} articles from Yahoo")
         return processed_articles
 
@@ -288,7 +225,6 @@
 
     # 2. Combine all news
     all_news = api_news + yahoo_news + finviz_news
-<<<<<<< HEAD
 
     # 3. Remove duplicates based on title similarity
     unique_news = []
@@ -323,33 +259,8 @@
         f"Combined {
             len(unique_news)} unique articles from all sources")
     return unique_news
-=======
-
-    # 3. Remove duplicates based on title similarity
-    unique_news = []
-    titles = set()
-
-    for article in all_news:
-        # Clean title for comparison
-        clean_title = re.sub(
-            r'[^a-zA-Z0-9\s]',
-            '',
-            article.get(
-                'title',
-                '')).lower()
-
-        # Skip if very similar title exists
-        if clean_title and clean_title not in titles:
-            titles.add(clean_title)
-
-            # Add sentiment analysis
-            text = f"{article.get('title', '')} {article.get('summary', '')}"
-            article['sentiment'] = analyse_sentiment(text)
->>>>>>> 0fbb93dd
-
-            unique_news.append(article)
-
-<<<<<<< HEAD
+
+
 def calculate_overall_sentiment(articles):
     """Calculate overall sentiment across all articles."""
     if not articles:
@@ -388,170 +299,9 @@
         "label": label,
         "distribution": sentiment_counts
     }
-=======
-    # 4. Sort by date (newest first)
-    try:
-        unique_news.sort(key=lambda x: x.get('publishDate', ''), reverse=True)
-    except BaseException:
-        pass
-
-    logger.info(
-        f"Combined {
-            len(unique_news)} unique articles from all sources")
-    return unique_news
->>>>>>> 0fbb93dd
 
     
-def generate_sentiment_chart(sentiment_data, ticker):
-    """Generate chart in PE Ratio style with single outer ring."""
-    try:
-        distribution = sentiment_data.get("distribution", {})
-        sentiment_counts = {
-            "Positive": distribution.get("positive", 0),
-            "Neutral": distribution.get("neutral", 0),
-            "Negative": distribution.get("negative", 0)
-        }
-
-<<<<<<< HEAD
-        total = sum(sentiment_counts.values())
-        if total == 0:
-            percentages = {"Positive": 33.3, "Neutral": 33.3, "Negative": 33.4}
-        else:
-            percentages = {k: (v / total * 100) for k, v in sentiment_counts.items()}
-
-        # Create figure with dark background
-        plt.figure(figsize=(12, 8), facecolor='#1f2937')
-        fig, ax = plt.subplots(figsize=(12, 8), subplot_kw=dict(projection='polar'))
-        fig.patch.set_facecolor('#1f2937')  # Match PE Ratio chart background
-        
-        # Define colors - PE ratio style gradient
-        colors = {
-            "Positive": "#4CAF50",  # Green
-            "Neutral": "#9E9E9E",   # Grey
-            "Negative": "#F44336"   # Red
-        }
-
-        # Calculate angles for each sentiment section
-        pos_pct = percentages["Positive"] / 100
-        neu_pct = percentages["Neutral"] / 100
-        neg_pct = percentages["Negative"] / 100
-
-        pos_end = np.pi * pos_pct
-        neu_end = pos_end + (np.pi * neu_pct)
-        
-        # Create a SINGLE outer ring (like PE ratio chart)
-        ring_width = 0.2  # Thinner ring like PE ratio chart
-        ring_radius = 0.8  # Position of ring
-        
-        # Draw the sections - ONLY THE OUTER RING
-        ax.fill_between(np.linspace(0, pos_end, 50), 
-                       ring_radius - ring_width/2, ring_radius + ring_width/2, 
-                       color=colors["Positive"], alpha=1.0)
-        ax.fill_between(np.linspace(pos_end, neu_end, 50), 
-                       ring_radius - ring_width/2, ring_radius + ring_width/2, 
-                       color=colors["Neutral"], alpha=1.0)
-        ax.fill_between(np.linspace(neu_end, np.pi, 50), 
-                       ring_radius - ring_width/2, ring_radius + ring_width/2, 
-                       color=colors["Negative"], alpha=1.0)
-
-        # Add percentage labels around the gauge (like the PE ratio numbers)
-        # Equally spaced markers
-        angles = np.linspace(0, np.pi, 7)
-        percentages_marks = ["0%", "20%", "40%", "60%", "80%", "100%"]
-        
-        for i, angle in enumerate(angles[:-1]):  # Skip the last one (180 degrees)
-            # Don't add text at PI (180 degrees)
-            if i < len(percentages_marks):
-                ax.text(angle, ring_radius + 0.2, 
-                        percentages_marks[i], 
-                        ha='center', va='center', 
-                        color='white', fontsize=10)
-
-        # Add summary text in center like the PE ratio chart
-        center_text = f"Positive: {percentages['Positive']:.1f}%\nNeutral: {percentages['Neutral']:.1f}%\nNegative: {percentages['Negative']:.1f}%"
-        ax.text(np.pi/2, 0, center_text, ha='center', va='center', 
-                color='white', fontsize=16, fontweight='bold')
-
-        # Add title and subtitle
-        ax.set_title(f'{ticker} Sentiment', fontsize=22, pad=20, color='white')
-        
-        # Add a subtitle with colored indicators
-        fig.text(0.5, 0.85, 
-                 f"Positive: {percentages['Positive']:.1f}% ({sentiment_counts['Positive']}) | Neutral: {percentages['Neutral']:.1f}% ({sentiment_counts['Neutral']}) | Negative: {percentages['Negative']:.1f}% ({sentiment_counts['Negative']})",
-                 ha='center', color='#bbc8d8', fontsize=14)
-
-        # Configure the plot
-        ax.set_frame_on(False)
-        ax.set_thetamin(0)
-        ax.set_thetamax(180)
-        ax.set_theta_direction(-1)  # Make 0 start on right side
-        ax.set_theta_zero_location('W')  # Set 0 to be at left
-        ax.grid(False)
-        ax.set_xticklabels([])
-        ax.set_yticklabels([])
-        ax.set_facecolor('#1f2937')
-
-        # Add space 
-        ax.set_ylim(0, 1.2)
-
-        # Save with higher DPI for better quality
-        buffer = io.BytesIO()
-        plt.savefig(
-            buffer, 
-            format='png', 
-            bbox_inches='tight', 
-            dpi=130,
-            facecolor='#1f2937'
-        )
-        buffer.seek(0)
-
-        image_base64 = base64.b64encode(buffer.read()).decode('utf-8')
-        plt.close(fig)
-=======
-def calculate_overall_sentiment(articles):
-    """Calculate overall sentiment across all articles."""
-    if not articles:
-        return {
-            "score": 0,
-            "label": "neutral",
-            "distribution": {
-                "positive": 0,
-                "neutral": 0,
-                "negative": 0
-            }
-        }
-
-    sentiment_counts = {"positive": 0, "neutral": 0, "negative": 0}
-    scores = []
-
-    for article in articles:
-        if "sentiment" in article and "label" in article["sentiment"]:
-            label = article["sentiment"]["label"]
-            sentiment_counts[label] += 1
-
-        if "sentiment" in article and "score" in article["sentiment"]:
-            scores.append(article["sentiment"]["score"])
-
-    avg_score = sum(scores) / len(scores) if scores else 0
-
-    if avg_score > 0.05:
-        label = "positive"
-    elif avg_score < -0.05:
-        label = "negative"
-    else:
-        label = "neutral"
-
-    return {
-        "score": round(avg_score, 2),
-        "label": label,
-        "distribution": sentiment_counts
-    }
->>>>>>> 0fbb93dd
-
-        return f"data:image/png;base64,{image_base64}"
-
-<<<<<<< HEAD
-=======
+
 def generate_sentiment_chart(sentiment_data, ticker):
     """Generate chart visualizing sentiment distribution as a semi-circular gauge."""
     try:
@@ -682,17 +432,13 @@
 
         return f"data:image/png;base64,{image_base64}"
 
->>>>>>> 0fbb93dd
     except Exception as e:
         logger.error(f"Error generating sentiment chart: {str(e)}")
         logger.error(traceback.format_exc())
         return ""
-<<<<<<< HEAD
-    
-=======
-
-
->>>>>>> 0fbb93dd
+
+        return f"data:image/png;base64,{image_base64}"
+
 def get_stock_sentiment(ticker):
     """Get sentiment analysis for a stock from multiple news sources."""
     try:
